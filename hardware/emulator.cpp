#include <fstream>
#include <iostream>

#include <stdio.h>
#include <unistd.h>
#include <fcntl.h>
#include <sys/poll.h>
#include <gelf.h>
#include <libelf.h>

#include "Patmos.h"

ostream *out = &cout;

#define OCMEM_ADDR_BITS 16

#define SRAM_ADDR_BITS 19 // 2MB
static uint32_t ssram_buf [1 << SRAM_ADDR_BITS];
#define SRAM_CYCLES 3

//uncomment when i-cache is used
#define MCACHE 1

/// Read an elf executable image into the on-chip memories
static val_t readelf(istream &is, Patmos_t *c)
{
  vector<unsigned char> elfbuf;
  elfbuf.reserve(1 << 20);

  // read the whole stream.
  while (!is.eof())
  {
	char buf[1024];

    // read into buffer
    is.read(&buf[0], sizeof(buf));

    // check how much was read
    streamsize count = is.gcount();
    assert(count <= 1024);

    // write into main memory
    for(unsigned i = 0; i < count; i++)
      elfbuf.push_back(buf[i]);
  }

  // check libelf version
  elf_version(EV_CURRENT);

  // open elf binary
  Elf *elf = elf_memory((char*)&elfbuf[0], elfbuf.size());
  assert(elf);

  // check file kind
  Elf_Kind ek = elf_kind(elf);
  if (ek != ELF_K_ELF) {
    cerr << "readelf: ELF file must be of kind ELF.\n";
    exit(EXIT_FAILURE);
  }

  // get elf header
  GElf_Ehdr hdr;
  GElf_Ehdr *tmphdr = gelf_getehdr(elf, &hdr);
  assert(tmphdr);

  if (hdr.e_machine != 0xBEEB) {
    cerr << "readelf: unsupported architecture: ELF file is not a Patmos ELF file.\n";
    exit(EXIT_FAILURE);
  }

  // check class
  int ec = gelf_getclass(elf);
  if (ec != ELFCLASS32) {
    cerr << "readelf: unsupported architecture: ELF file is not a 32bit Patmos ELF file.\n";
    exit(EXIT_FAILURE);
  }

  // get program headers
  size_t n;
  int ntmp = elf_getphdrnum (elf, &n);
  assert(ntmp == 0);

  for(size_t i = 0; i < n; i++) {
    // get program header
    GElf_Phdr phdr;
    GElf_Phdr *phdrtmp = gelf_getphdr(elf, i, &phdr);
    assert(phdrtmp);

    if (phdr.p_type == PT_LOAD) {
      // some assertions
      assert(phdr.p_vaddr == phdr.p_paddr);
      assert(phdr.p_filesz <= phdr.p_memsz);

      // copy from the buffer into the on-chip memories
	  for (size_t k = 0; k < phdr.p_memsz; k++) {

		if ((phdr.p_flags & PF_X) != 0 &&
			((phdr.p_paddr + k) >> OCMEM_ADDR_BITS) == 0x1 &&
			((phdr.p_paddr + k) & 0x3) == 0) {
		  // Address maps to ISPM and is at a word boundary
		  val_t word = k >= phdr.p_filesz ? 0 :
			(((val_t)elfbuf[phdr.p_offset + k + 0] << 24) |
			 ((val_t)elfbuf[phdr.p_offset + k + 1] << 16) |
			 ((val_t)elfbuf[phdr.p_offset + k + 2] << 8) |
			 ((val_t)elfbuf[phdr.p_offset + k + 3] << 0));
		  val_t addr = ((phdr.p_paddr + k) - (0x1 << OCMEM_ADDR_BITS)) >> 3;

		  unsigned size = (sizeof(c->Patmos_core_fetch_memEven__mem.contents) /
						   sizeof(c->Patmos_core_fetch_memEven__mem.contents[0]));
		  assert(addr < size && "Instructions mapped to ISPM exceed size");

		  // Write to even or odd block
		  if (((phdr.p_paddr + k) & 0x4) == 0) {
			c->Patmos_core_fetch_memEven__mem.put(addr, word);
		  } else {
			c->Patmos_core_fetch_memOdd__mem.put(addr, word);
		  }
		}

		if (((phdr.p_paddr + k) & 0x3) == 0) {
		  // Address maps to SRAM and is at a word boundary
		  val_t word = k >= phdr.p_filesz ? 0 :
			(((val_t)elfbuf[phdr.p_offset + k + 0] << 24) |
			 ((val_t)elfbuf[phdr.p_offset + k + 1] << 16) |
			 ((val_t)elfbuf[phdr.p_offset + k + 2] << 8) |
			 ((val_t)elfbuf[phdr.p_offset + k + 3] << 0));

		  val_t addr = ((phdr.p_paddr + k) >> 2);
		  ssram_buf[addr] = word;
		}
	  }
    }
  }

  // get entry point
  val_t entry = hdr.e_entry;

  elf_end(elf);

  return entry;
}

static void print_sc_state(Patmos_t *c) {
  // fill
  if ((c->Patmos_core_dcache_sc__state.to_ulong() == 1) ||
      (c->Patmos_core_dcache_sc__state.to_ulong() == 2)) {
    if(c->Patmos_core_dcache_sc__mb_wrEna.to_ulong())
    {
      for (unsigned int i = 0; i < 4; i++)
      {
        std::cerr << "f:" << (c->Patmos_core_dcache_sc__transferAddr.to_ulong() + i - 4)
<<<<<<< HEAD
                  << " > " << (((c->Patmos_core_dcache_sc__mb_wrData.to_ulong() << (i*8)) >> 24) & 0xFF) 
=======
                  << " > " << (((c->Patmos_core_dcache_sc__mb_wrData.to_ulong() << (i*8)) >> 24) & 0xFF)
>>>>>>> 665b93d2
                  << "\n";
      }
    }
  }
  // spill
  else if ((c->Patmos_core_dcache_sc__state.to_ulong() == 3) ||
           (c->Patmos_core_dcache_sc__state.to_ulong() == 4)) {
<<<<<<< HEAD
    if(c->Patmos_core_dcache_sc__io_toMemory_M_DataValid.to_ulong() && 
=======
    if(c->Patmos_core_dcache_sc__io_toMemory_M_DataValid.to_ulong() &&
>>>>>>> 665b93d2
       c->Patmos_core_dcache_sc__io_toMemory_M_DataByteEn.to_ulong())
    {
      for (unsigned int i = 0; i < 4; i++)
      {
        std::cerr << "s:" << (c->Patmos_core_dcache_sc__transferAddr.to_ulong() + i - 4)
                  << " < " << (((c->Patmos_core_dcache_sc__mb_rdData.to_ulong() << (i*8)) >> 24) & 0xFF)
                  << "\n";
      }
    }
  }
}

static void print_state(Patmos_t *c) {
  static unsigned int baseReg = 0;
  *out << (baseReg + c->Patmos_core_fetch__pcReg.to_ulong() * 4 - c->Patmos_core_fetch__relBaseReg.to_ulong() * 4) << " - ";
  baseReg = c->Patmos_core_execute__baseReg.to_ulong();

  for (unsigned i = 0; i < 32; i++) {
    *out << c->Patmos_core_decode_rf__rf.get(i).to_ulong() << " ";
  }

  *out << endl;
}

static void extSsramSim(Patmos_t *c) {
  static uint32_t addr_cnt;
  static uint32_t address;
  static uint32_t counter;

  // *out << "noe:" << c->Patmos__io_sSRam32CtrlPins_ramOut_noe.to_ulong()
  // 	   << " nadv: " << c->Patmos__io_sSRam32CtrlPins_ramOut_nadv.to_ulong()
  // 	   << " nadsc:" << c->Patmos__io_sSRam32CtrlPins_ramOut_nadsc.to_ulong()
  // 	   << " addr:" << c->Patmos__io_sSRam32CtrlPins_ramOut_addr.to_ulong() << "\n";

  if (c->Patmos__io_sSRam32CtrlPins_ramOut_nadsc.to_ulong() == 0) {
    address = c->Patmos__io_sSRam32CtrlPins_ramOut_addr.to_ulong();
    addr_cnt = c->Patmos__io_sSRam32CtrlPins_ramOut_addr.to_ulong();
    counter = 0;
  }
  if (c->Patmos__io_sSRam32CtrlPins_ramOut_nadv.to_ulong() == 0) {
    addr_cnt++;
  }
  if (c->Patmos__io_sSRam32CtrlPins_ramOut_noe.to_ulong() == 0) {
    counter++;
    if (counter >= SRAM_CYCLES) {
      c->Patmos__io_sSRam32CtrlPins_ramIn_din = ssram_buf[address];
      if (address <= addr_cnt) {
        address++;
      }
    }
  }
  if (c->Patmos__io_sSRam32CtrlPins_ramOut_nbwe.to_ulong() == 0) {
	uint32_t nbw = c->Patmos__io_sSRam32CtrlPins_ramOut_nbw.to_ulong();
	uint32_t mask = 0x00000000;
	for (unsigned i = 0; i < 4; i++) {
	  if ((nbw & (1 << i)) == 0) {
		mask |= 0xff << (i*8);
	  }
	}

	ssram_buf[address] &= ~mask;
	ssram_buf[address] |= mask & c->Patmos__io_sSRam32CtrlPins_ramOut_dout.to_ulong();

	if (address <= addr_cnt) {
	  address++;
	}
  }

}

static void mcacheStat(Patmos_t *c, bool halt) {
  static uint cache_miss = 0;
  static uint cache_hits = 0;
  static uint exec_cycles = 0;
  static uint cache_stall_cycles = 0;
  static uint max_function_size = 0;
  static float hit_rate = 0;
  //count all cycles till the program terminats
  exec_cycles++;
  #ifdef MCACHE
  //count everytime a new method is written to the cache
  if (c->Patmos_core_mcache_mcachectrl__io_mcache_ctrlrepl_wTag.to_bool() == true) {
    cache_miss++;
    if (c->Patmos_core_mcache_mcachectrl__io_mcache_ctrlrepl_wData.to_ulong() > max_function_size) {
      max_function_size = c->Patmos_core_mcache_mcachectrl__io_mcache_ctrlrepl_wData.to_ulong();
    }
  }
  //everytime a method is called from the cache, todo: find a better way to measure hits
  if (c->Patmos_core_fetch__io_memfe_doCallRet.to_bool() == true &&
      c->Patmos_core_mcache_mcacherepl__io_mcache_replctrl_hit.to_bool() == true &&
      c->Patmos_core_mcache_mcachectrl__mcacheState.to_ulong() == 0 &&
      c->Patmos_core_mcache__io_ena_in.to_bool() == true &&
      c->Patmos_core_mcache_mcachectrl__io_mcache_ctrlrepl_instrStall.to_bool() == false) {
    cache_hits++;
  }
  #else
  //add stats for instruction cache measurements
  if (c->Patmos_core_mcache_mcachectrl__io_icache_ctrlrepl_wTag.to_bool() == true) {
    cache_miss++;
  }
  if (c->Patmos_core_fetch__io_ena.to_bool() == true) {
    if (c->Patmos_core_mcache_mcacherepl__hitInstrEven.to_bool() == true) {
      cache_hits++;
    }
    if (c->Patmos_core_mcache_mcacherepl__hitInstrOdd.to_bool() == true) {
      cache_hits++;
    }
  }
  #endif
  
  //pipeline stalls caused by the mcache
  if (c->Patmos_core_mcache__io_ena_out.to_bool() == false) {
    cache_stall_cycles++;
  }
  //program terminats, write to output
  if (halt == true) {
    hit_rate = (float)((float)cache_hits /  (float)(cache_hits + cache_miss))*(float)100;

    *out << "exec_cycles: " << exec_cycles << "\n"
         << "cache_hits: " << cache_hits << "\n"
         << "cache_misses: " << cache_miss << "\n"
         << "hit rate: " << hit_rate << "\n"
         <<  "cache_stall_cycles: " << cache_stall_cycles << "\n"
         << "max function size: " << max_function_size << "\n";
  }
}

static void usage(ostream &out, const char *name) {
  out << "Usage: " << name
      << " <options> [file]" << endl;
}

static void help(ostream &out) {
  out << endl << "Options:" << endl
      << "  -h            Print this help" << endl
      << "  -i            Initialize memory with random values" << endl
      << "  -k            Simulate random input from keys" << endl
      << "  -l <N>        Stop after <N> cycles" << endl
      << "  -p            Print method cache statistics" << endl
      << "  -r            Print register values in each cycle" << endl
      << "  -s            Trace stack cache spilling/filling" << endl
      << "  -v            Dump wave forms file \"Patmos.vcd\"" << endl
      << "  -I <file>     Read input for UART from file <file>" << endl
      << "  -O <file>     Write output from UART to file <file>" << endl;
}

int main (int argc, char* argv[]) {
  Patmos_t* c = new Patmos_t();

  int opt;

  bool random = false;
  bool keys = false;
  int  lim = -1;
  bool print_stat = false;
  bool quiet = true;
  bool vcd = false;
  bool sc_trace = false;

  int uart_in = STDIN_FILENO;
  int uart_out = STDOUT_FILENO;
  unsigned baud_counter = 0;

  while ((opt = getopt(argc, argv, "hikl:nprsvI:O:")) != -1) {
	switch (opt) {
	case 'i':
	  random = true;
	  break;
	case 'k':
	  keys = true;
	  break;
	case 'l':
	  lim = atoi(optarg);
	  break;
	case 'p':
	  print_stat = true;
	  break;
        case 'r':
          quiet = false;
          break;
        case 's':
          sc_trace = false;
          break;
	case 'v':
	  vcd = true;
	  break;
	case 'I':
	  if (strcmp(optarg, "-") == 0) {
		uart_in = STDIN_FILENO;
	  } else {
		uart_in = open(optarg, O_RDONLY);
		if (uart_in < 0) {
		  cerr << argv[0] << "error: Cannot open input file " << optarg << endl;
		  exit(EXIT_FAILURE);
		}
	  }
	  break;
	case 'O':
	  if (strcmp(optarg, "-") == 0) {
		uart_out = STDOUT_FILENO;
	  } else {
		uart_out = open(optarg, O_WRONLY|O_CREAT|O_TRUNC, 0644);
		if (uart_out < 0) {
		  cerr << argv[0] << ": error: Cannot open output file " << optarg << endl;
		  exit(EXIT_FAILURE);
		}
	  }
	  break;
	case 'h':
	  usage(cout, argv[0]);
	  help(cout);
	  exit(EXIT_SUCCESS);
	default: /* '?' */
	  usage(cerr, argv[0]);
	  cerr << "Try '" << argv[0] << " -h' for more information" << endl;
	  exit(EXIT_FAILURE);
	}
  }

  // TODO: Randomizing internal state seems to be broken
  // c->init(random);
  c->init();

  srand(0);
  if (random) {
    for (int i = 0; i < 1 << SRAM_ADDR_BITS; i++) {
      ssram_buf[i] = rand();
    }
  }

  val_t entry = 0;
  if (optind < argc) {
	ifstream *fs = new ifstream(argv[optind]);
	if (!fs->good()) {
	  cerr << argv[0] << ": error: Cannot open elf file " << argv[optind] << endl;
	  exit(EXIT_FAILURE);
	}
	entry = readelf(*fs, c);
  }

  FILE *f = vcd ? fopen("Patmos.vcd", "w") : NULL;

  if (!quiet) {
	*out << "Patmos start" << endl;
  }

  // Assert reset for a few cycles
  for(int i = 0; i < 5; i++) {
    dat_t<1> reset = LIT<1>(1);
    c->clock_lo(reset);
    c->clock_hi(reset);
  }

  if (entry != 0) {
    if (entry >= 0x20000) {
      #ifdef MCACHE
      //init for mcache
      c->Patmos_core_fetch__pcReg = -1;
      c->Patmos_core_mcache_mcacherepl__hitReg = 0;
      c->Patmos_core_mcache_mcacherepl__selMCacheReg = 1;
      #else
      //init for icache
      c->Patmos_core_fetch__pcReg = (entry >> 2);
      c->Patmos_core_mcache_mcacherepl__selICacheReg = 1;
      #endif
      c->Patmos_core_fetch__relBaseReg = 0;
      c->Patmos_core_fetch__relocReg = (entry >> 2) - 1;
      c->Patmos_core_fetch__selMCache = 1;
    }
    else {
      // pcReg for ispm starts at entry point - ispm base
      c->Patmos_core_fetch__pcReg = ((entry - 0x10000) >> 2) - 1;
      c->Patmos_core_fetch__relBaseReg = (entry - 0x10000) >> 2;
      c->Patmos_core_fetch__relocReg = 0x10000 >> 2;
      c->Patmos_core_fetch__selIspm = 1;
      c->Patmos_core_mcache_mcacherepl__selIspmReg = 1;
      //init for icache
      // c->Patmos_core_mcache_icacherepl__selIspmReg = 1;
    }
    c->Patmos_core_execute__baseReg = entry;
    c->Patmos_core_mcache_mcacherepl__callRetBaseReg = (entry >> 2);
    #ifdef MCACHE
    c->Patmos_core_mcache_mcachectrl__callRetBaseReg = (entry >> 2);
    #else
    c->Patmos_core_fetch__relBaseReg = (entry >> 2);
    #endif
  }

  // Main emulation loop
  bool halt = false;

  for (int t = 0; lim < 0 || t < lim; t++) {
    dat_t<1> reset = LIT<1>(0);

    c->clock_lo(reset);
    c->clock_hi(reset);

    extSsramSim(c);

	if (vcd) {
	  c->dump(f, t);
	}

	if (keys) {
	  if ((rand() % 0x10000) == 0) {
		c->Patmos__io_keysPins_key = rand();
	  }
	}

	// reset UART TX queue to avoid slow (and faithful) simulation of UART
        c->Patmos_core_iocomp_Uart_txQueue__enq_ptr = 0;
        c->Patmos_core_iocomp_Uart_txQueue__deq_ptr = 0;
        c->Patmos_core_iocomp_Uart_txQueue__maybe_full = 0;
	
	// Pass on data from UART
	if (c->Patmos_core_iocomp_Uart__io_ocp_M_Cmd.to_ulong() == 0x1
		&& (c->Patmos_core_iocomp_Uart__io_ocp_M_Addr.to_ulong() & 0xff) == 0x04) {
	  unsigned char d = c->Patmos_core_iocomp_Uart__io_ocp_M_Data.to_ulong();
	  int w = write(uart_out, &d, 1);
	  if (w != 1) {
		cerr << argv[0] << ": error: Cannot write UART output" << endl;
	  }
	}

	// Pass on data to UART
	bool baud_tick = c->Patmos_core_iocomp_Uart__tx_baud_tick.to_bool();
	if (baud_tick) {
	  baud_counter = (baud_counter + 1) % 10;
	}
	if (baud_tick && baud_counter == 0) {
	  struct pollfd pfd;
	  pfd.fd = uart_in;
	  pfd.events = POLLIN;
	  if (poll(&pfd, 1, 0) > 0) {
		unsigned char d;
		int r = read(uart_in, &d, 1);
		if (r != 0) {
		  if (r != 1) {
			cerr << argv[0] << ": error: Cannot read UART input" << endl;
		  } else {
			c->Patmos_core_iocomp_Uart__rx_state = 0x3; // rx_stop_bit
			c->Patmos_core_iocomp_Uart__rx_baud_tick = 1;
			c->Patmos_core_iocomp_Uart__rxd_reg2 = 1;
			c->Patmos_core_iocomp_Uart__rx_buff = d;
		  }
		}
	  }
	}

	if (!quiet && c->Patmos_core__enableReg.to_bool()) {
	  print_state(c);
	}
<<<<<<< HEAD
	if (sc_trace) {
          print_sc_state(c);
        }
=======
        print_sc_state(c);
>>>>>>> 665b93d2

	// Return to address 0 halts the execution after one more iteration
	if (halt) {
	  break;
	}
	if ((c->Patmos_core_memory__memReg_mem_brcf.to_bool()
		 || c->Patmos_core_memory__memReg_mem_ret.to_bool())
		&& c->Patmos_core_mcache_mcacherepl__callRetBaseReg.to_ulong() == 0) {
	  halt = true;
	}

	if (print_stat == true) {
	  mcacheStat(c, halt);
	}

  }

  // TODO: adapt comparison tool so this can be removed
  if (!quiet) {
	*out << "PASSED" << endl;
  }

  // Pass on return value from processor
  return c->Patmos_core_decode_rf__rf.get(1).to_ulong();
}<|MERGE_RESOLUTION|>--- conflicted
+++ resolved
@@ -149,11 +149,7 @@
       for (unsigned int i = 0; i < 4; i++)
       {
         std::cerr << "f:" << (c->Patmos_core_dcache_sc__transferAddr.to_ulong() + i - 4)
-<<<<<<< HEAD
                   << " > " << (((c->Patmos_core_dcache_sc__mb_wrData.to_ulong() << (i*8)) >> 24) & 0xFF) 
-=======
-                  << " > " << (((c->Patmos_core_dcache_sc__mb_wrData.to_ulong() << (i*8)) >> 24) & 0xFF)
->>>>>>> 665b93d2
                   << "\n";
       }
     }
@@ -161,11 +157,7 @@
   // spill
   else if ((c->Patmos_core_dcache_sc__state.to_ulong() == 3) ||
            (c->Patmos_core_dcache_sc__state.to_ulong() == 4)) {
-<<<<<<< HEAD
     if(c->Patmos_core_dcache_sc__io_toMemory_M_DataValid.to_ulong() && 
-=======
-    if(c->Patmos_core_dcache_sc__io_toMemory_M_DataValid.to_ulong() &&
->>>>>>> 665b93d2
        c->Patmos_core_dcache_sc__io_toMemory_M_DataByteEn.to_ulong())
     {
       for (unsigned int i = 0; i < 4; i++)
@@ -306,7 +298,6 @@
       << "  -l <N>        Stop after <N> cycles" << endl
       << "  -p            Print method cache statistics" << endl
       << "  -r            Print register values in each cycle" << endl
-      << "  -s            Trace stack cache spilling/filling" << endl
       << "  -v            Dump wave forms file \"Patmos.vcd\"" << endl
       << "  -I <file>     Read input for UART from file <file>" << endl
       << "  -O <file>     Write output from UART to file <file>" << endl;
@@ -323,13 +314,12 @@
   bool print_stat = false;
   bool quiet = true;
   bool vcd = false;
-  bool sc_trace = false;
 
   int uart_in = STDIN_FILENO;
   int uart_out = STDOUT_FILENO;
   unsigned baud_counter = 0;
 
-  while ((opt = getopt(argc, argv, "hikl:nprsvI:O:")) != -1) {
+  while ((opt = getopt(argc, argv, "hikl:nprvI:O:")) != -1) {
 	switch (opt) {
 	case 'i':
 	  random = true;
@@ -343,12 +333,9 @@
 	case 'p':
 	  print_stat = true;
 	  break;
-        case 'r':
-          quiet = false;
-          break;
-        case 's':
-          sc_trace = false;
-          break;
+	case 'r':
+	  quiet = false;
+	  break;
 	case 'v':
 	  vcd = true;
 	  break;
@@ -475,11 +462,6 @@
 	  }
 	}
 
-	// reset UART TX queue to avoid slow (and faithful) simulation of UART
-        c->Patmos_core_iocomp_Uart_txQueue__enq_ptr = 0;
-        c->Patmos_core_iocomp_Uart_txQueue__deq_ptr = 0;
-        c->Patmos_core_iocomp_Uart_txQueue__maybe_full = 0;
-	
 	// Pass on data from UART
 	if (c->Patmos_core_iocomp_Uart__io_ocp_M_Cmd.to_ulong() == 0x1
 		&& (c->Patmos_core_iocomp_Uart__io_ocp_M_Addr.to_ulong() & 0xff) == 0x04) {
@@ -518,13 +500,7 @@
 	if (!quiet && c->Patmos_core__enableReg.to_bool()) {
 	  print_state(c);
 	}
-<<<<<<< HEAD
-	if (sc_trace) {
-          print_sc_state(c);
-        }
-=======
         print_sc_state(c);
->>>>>>> 665b93d2
 
 	// Return to address 0 halts the execution after one more iteration
 	if (halt) {
