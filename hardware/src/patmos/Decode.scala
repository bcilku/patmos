/*
   Copyright 2013 Technical University of Denmark, DTU Compute. 
   All rights reserved.
   
   This file is part of the time-predictable VLIW processor Patmos.

   Redistribution and use in source and binary forms, with or without
   modification, are permitted provided that the following conditions are met:

      1. Redistributions of source code must retain the above copyright notice,
         this list of conditions and the following disclaimer.

      2. Redistributions in binary form must reproduce the above copyright
         notice, this list of conditions and the following disclaimer in the
         documentation and/or other materials provided with the distribution.

   THIS SOFTWARE IS PROVIDED BY THE COPYRIGHT HOLDER ``AS IS'' AND ANY EXPRESS
   OR IMPLIED WARRANTIES, INCLUDING, BUT NOT LIMITED TO, THE IMPLIED WARRANTIES
   OF MERCHANTABILITY AND FITNESS FOR A PARTICULAR PURPOSE ARE DISCLAIMED. IN
   NO EVENT SHALL THE COPYRIGHT HOLDER OR CONTRIBUTORS BE LIABLE FOR ANY
   DIRECT, INDIRECT, INCIDENTAL, SPECIAL, EXEMPLARY, OR CONSEQUENTIAL DAMAGES
   (INCLUDING, BUT NOT LIMITED TO, PROCUREMENT OF SUBSTITUTE GOODS OR SERVICES;
   LOSS OF USE, DATA, OR PROFITS; OR BUSINESS INTERRUPTION) HOWEVER CAUSED AND
   ON ANY THEORY OF LIABILITY, WHETHER IN CONTRACT, STRICT LIABILITY, OR TORT
   (INCLUDING NEGLIGENCE OR OTHERWISE) ARISING IN ANY WAY OUT OF THE USE OF
   THIS SOFTWARE, EVEN IF ADVISED OF THE POSSIBILITY OF SUCH DAMAGE.

   The views and conclusions contained in the software and documentation are
   those of the authors and should not be interpreted as representing official
   policies, either expressed or implied, of the copyright holder.
 */

/*
 * Decode stage of Patmos.
 * 
 * Authors: Martin Schoeberl (martin@jopdesign.com)
 *          Wolfgang Puffitsch (wpuffitsch@gmail.com)
 */

package patmos

import Chisel._
import Node._

import Constants._

class Decode() extends Module {
  val io = new DecodeIO()

  val rf = Module(new RegisterFile())

  // register file is connected with unregistered instruction word
  rf.io.rfRead.rsAddr(0) := io.fedec.instr_a(16, 12)
  rf.io.rfRead.rsAddr(1) := io.fedec.instr_a(11, 7)
  if (PIPE_COUNT > 1) {
    rf.io.rfRead.rsAddr(2) := io.fedec.instr_b(16, 12)
    rf.io.rfRead.rsAddr(3) := io.fedec.instr_b(11, 7)
  }
  rf.io.ena := io.ena
  // RF write from write back stage
  rf.io.rfWrite <> io.rfWrite

  // register input from fetch stage
  val decReg = Reg(init = FeDec.resetVal)
  when(io.ena) {
    decReg := io.fedec
    when(io.flush) {
      decReg.reset()
      decReg.relPc := io.fedec.relPc
    }
  }

  // default values
  io.decex.reset()

  // forward RF addresses and data
  io.decex.rsAddr(0) := decReg.instr_a(16, 12)
  io.decex.rsAddr(1) := decReg.instr_a(11, 7)
  if (PIPE_COUNT > 1) {
    io.decex.rsAddr(2) := decReg.instr_b(16, 12)
    io.decex.rsAddr(3) := decReg.instr_b(11, 7)
  }

  io.decex.rsData(0) := rf.io.rfRead.rsData(0)
  io.decex.rsData(1) := rf.io.rfRead.rsData(1)
  if (PIPE_COUNT > 1) {
    io.decex.rsData(2) := rf.io.rfRead.rsData(2)
    io.decex.rsData(3) := rf.io.rfRead.rsData(3)
  }
<<<<<<< HEAD

  val decoded = Bool()
  decoded := Bool(false)
=======
>>>>>>> 67bbe906

  // Decoding of dual-issue operations
  val dual = decReg.instr_a(INSTR_WIDTH - 1) && decReg.instr_a(26, 22) != OPCODE_ALUL;
  for (i <- 0 until PIPE_COUNT) {
<<<<<<< HEAD
	val instr   = if (i == 0) { decReg.instr_a } else { decReg.instr_b }
	val opcode  = instr(26, 22)
	val opc     = instr(6, 4)
	val isValid = if (i == 0) { Bool(true) } else { dual }

	val immVal = Bits()
	// Default value for immediates
	immVal := Cat(Bits(0), instr(11, 0))

	// ALU register
	io.decex.aluOp(i).func := instr(3, 0)

	// ALU immediate
	when(opcode(4, 3) === OPCODE_ALUI) {
      io.decex.aluOp(i).func := Cat(Bits(0), instr(24, 22))
      io.decex.immOp(i) := isValid
      io.decex.wrRd(i) := isValid
      decoded := Bool(true)
	}
	// Other ALU
	when(opcode === OPCODE_ALU) {
      switch(opc) {
		is(OPC_ALUR) {
		  io.decex.wrRd(i) := isValid
		  decoded := Bool(true)
		}
		is(OPC_ALUU) {
		  io.decex.wrRd(i) := isValid 
		  decoded := Bool(true)
		}
		is(OPC_ALUM) {
		  io.decex.aluOp(i).isMul := isValid
		  decoded := Bool(true)
		}
		is(OPC_ALUC) {
		  io.decex.aluOp(i).isCmp := isValid
		  decoded := Bool(true)
		}
		is(OPC_ALUCI) {
		  io.decex.aluOp(i).isCmp := isValid
		  io.decex.immOp(i) := isValid
		  immVal := Cat(Bits(0), instr(11, 7))
		  decoded := Bool(true)
		}
		is(OPC_ALUP) {
		  io.decex.aluOp(i).isPred := isValid
		  decoded := Bool(true)
		}
      }
	}
	// Special registers
	when(opcode === OPCODE_SPC) {
	  switch(opc) {
		is(OPC_MTS) {
		  io.decex.aluOp(i).isMTS := isValid
		  decoded := Bool(true)
		}
		is(OPC_MFS) {
		  io.decex.aluOp(i).isMFS := isValid
		  io.decex.wrRd(i) := isValid
		  decoded := Bool(true)
		}
	  }
	}

	// Default immediate value
	io.decex.immVal(i) := immVal

	// Predicates
	io.decex.predOp(i).func := Cat(instr(3), instr(0))
	io.decex.predOp(i).s1Addr := instr(15, 12)
	io.decex.predOp(i).s2Addr := instr(10, 7)
	io.decex.predOp(i).dest := instr(19, 17)
	io.decex.pred(i) := instr(30, 27)

	// Default destination
	io.decex.rdAddr(i) := instr(21, 17)
=======
    val instr = if (i == 0) { decReg.instr_a } else { decReg.instr_b }
    val opcode = instr(26, 22)
    val opc = instr(6, 4)
    val isValid = if (i == 0) { Bool(true) } else { dual }

    // Start with some useful defaults
    io.decex.immOp(i) := Bool(false)
    io.decex.aluOp(i).isMul := Bool(false)
    io.decex.aluOp(i).isCmp := Bool(false)
    io.decex.aluOp(i).isPred := Bool(false)
    io.decex.aluOp(i).isMTS := Bool(false)
    io.decex.aluOp(i).isMFS := Bool(false)
    io.decex.aluOp(i).isSTC := Bool(false)
    io.decex.wrRd(i) := Bool(false)

    io.decexsc.spill := Bits(0)
    io.decexsc.fill := Bits(0)
    io.decexsc.free := Bits(0)
    io.decexsc.nSpill := SInt(1)
    io.decexsc.nFill := SInt(1)
    io.decexsc.sp := UInt(0)
    io.memdecsc.mTop := UInt(0)

    // ALU register
    io.decex.aluOp(i).func := instr(3, 0)

    // ALU immediate
    when(opcode(4, 3) === OPCODE_ALUI) {
      io.decex.aluOp(i).func := Cat(Bits(0), instr(24, 22))
      io.decex.immOp(i) := isValid
      io.decex.wrRd(i) := isValid
    }
    // Other ALU
    when(opcode === OPCODE_ALU) {
      switch(opc) {
        is(OPC_ALUR) { io.decex.wrRd(i) := isValid }
        is(OPC_ALUU) { io.decex.wrRd(i) := isValid }
        is(OPC_ALUM) { io.decex.aluOp(i).isMul := isValid }
        is(OPC_ALUC) { io.decex.aluOp(i).isCmp := isValid }
        is(OPC_ALUP) { io.decex.aluOp(i).isPred := isValid }
      }
    }
    // Special registers
    when(opcode === OPCODE_SPC) {
      switch(opc) {
        is(OPC_MTS) {
          io.decex.aluOp(i).isMTS := isValid
        }
        is(OPC_MFS) {
          io.decex.aluOp(i).isMFS := isValid
          io.decex.wrRd(i) := isValid
        }
      }
    }

    // Default immediate value
    io.decex.immVal(i) := Cat(Bits(0), instr(11, 0))

    // Predicates
    io.decex.predOp(i).func := Cat(instr(3), instr(0))
    io.decex.predOp(i).s1Addr := instr(15, 12)
    io.decex.predOp(i).s2Addr := instr(10, 7)
    io.decex.predOp(i).dest := instr(19, 17)
    io.decex.pred(i) := instr(30, 27)

    // Default destination
    io.decex.rdAddr(i) := instr(21, 17)
>>>>>>> 67bbe906
  }

  // Decoding of additional operations for first pipeline
  val instr = decReg.instr_a
  val opcode = instr(26, 22)
  val func = instr(3, 0)

  val ldsize = instr(11, 9)
  val ldtype = instr(8, 7)
  val stsize = instr(21, 19)
  val sttype = instr(18, 17)
  val stcfun = instr(21, 18)

  val dest = Bits(width = REG_BITS)
  val longImm = Bool()

  val isMem = Bool()
  val isStack = Bool()

  val isSTC = Bool()
  val stcVal = Bits(width = DATA_WIDTH)
  val stcImm = Cat(Bits(0), instr(17, 0), Bits("b00")).toUInt()

  // Long immediates set this
  longImm := Bool(false)

  // Load/stores and stack control operations set this
  isMem := Bool(false)
  isStack := Bool(false)
  isSTC := Bool(false)
  stcVal := io.exdec.sp

  // Everything except calls uses the default
  dest := instr(21, 17)

  // ALU long immediate (Bit 31 is set as well)
  when(opcode === OPCODE_ALUL) {
    io.decex.aluOp(0).func := func
    io.decex.immOp(0) := Bool(true)
    longImm := Bool(true)
    io.decex.wrRd(0) := Bool(true)
    decoded := Bool(true)
  }
  // Stack control
  val reserveSize = io.memdecsc.mTop - io.exdec.sp + stcImm - (UInt(SCACHE_SIZE) << UInt(2))
  val ensureSize = io.decexsc.sp + stcImm - io.memdecsc.mTop
  when(opcode === OPCODE_STC) {
<<<<<<< HEAD
	switch(stcfun) {
	  is(STC_SRES) {
		io.decex.aluOp(0).isSTC := Bool(true)
		isSTC := Bool(true)
		io.decex.immOp(0) := Bool(true)
		stcVal := io.exdec.sp - stcImm
		decoded := Bool(true)
	  }
	  is(STC_SFREE) {
		io.decex.aluOp(0).isSTC := Bool(true)
		isSTC := Bool(true)
		io.decex.immOp(0) := Bool(true)
		stcVal := io.exdec.sp + stcImm
		decoded := Bool(true)
	  }
	  is(STC_SENS) {
		// TODO: ignored for now
		decoded := Bool(true)
	  }
	  is(STC_SENSR) {
		// TODO: ignored for now
		decoded := Bool(true)
	  }
	  is(STC_SSPILL) {
		// TODO: ignored for now
		decoded := Bool(true)
	  }
	  is(STC_SSPILLR) {
		// TODO: ignored for now
		decoded := Bool(true)
	  }
	}
=======
    io.decexsc.sp := io.exdec.sp
    switch(stcfun) {
      is(STC_SRES) {
        io.decex.aluOp(0).isSTC := Bool(true)
        isSTC := Bool(true)
        io.decex.immOp(0) := Bool(true)
        stcVal := io.exdec.sp - stcImm
        io.decexsc.nSpill := reserveSize(ADDR_WIDTH - 1, 2)
        io.decexsc.spill := Mux(reserveSize > UInt(0), Bits(1), Bits(0))
      }
      is(STC_SENS) {
        io.decexsc.nFill := ensureSize(ADDR_WIDTH - 1, 2)
        io.decexsc.fill := Mux(ensureSize > UInt(0), Bits(1), Bits(0))
      }
      is(STC_SFREE) {
        io.decex.aluOp(0).isSTC := Bool(true)
        isSTC := Bool(true)
        io.decex.immOp(0) := Bool(true)
        stcVal := io.exdec.sp + stcImm
        io.decexsc.free := Bits(1)
      }
    }
>>>>>>> 67bbe906
  }
  // Control-flow operations
  when(opcode === OPCODE_CFL_TRAP) {
    io.decex.trap := Bool(true)
    io.decex.xsrc := instr(EXC_SRC_BITS-1, 0)
    decoded := Bool(true)
  }
  when(opcode === OPCODE_CFL_CALL || opcode === OPCODE_CFL_CALLND) {
    io.decex.immOp(0) := Bool(true)
    io.decex.call := Bool(true)
<<<<<<< HEAD
    io.decex.nonDelayed := opcode === OPCODE_CFL_CALLND
	decoded := Bool(true)
=======
    io.decex.wrRd(0) := Bool(true)
    dest := Bits("b11111")
>>>>>>> 67bbe906
  }
  when(opcode === OPCODE_CFL_BR || opcode === OPCODE_CFL_BRND) {
    io.decex.immOp(0) := Bool(true)
<<<<<<< HEAD
	io.decex.jmpOp.branch := Bool(true)
    io.decex.nonDelayed := opcode === OPCODE_CFL_BRND
	decoded := Bool(true)
=======
    io.decex.jmpOp.branch := Bool(true)
>>>>>>> 67bbe906
  }
  when(opcode === OPCODE_CFL_BRCF || opcode === OPCODE_CFL_BRCFND) {
    io.decex.immOp(0) := Bool(true)
    io.decex.brcf := Bool(true)
    io.decex.nonDelayed := opcode === OPCODE_CFL_BRCFND
	decoded := Bool(true)
  }
<<<<<<< HEAD
  when(opcode === OPCODE_CFL_CFLR || opcode === OPCODE_CFL_CFLRND) {
	switch(func) {
	  is(JFUNC_RET) {
		io.decex.ret := Bool(true)
		decoded := Bool(true)
	  }
	  is(JFUNC_XRET) {
		io.decex.xret := Bool(true)
		decoded := Bool(true)
	  }
	  is(JFUNC_CALL) {
		io.decex.call := Bool(true)
		decoded := Bool(true)
	  }
	  is(JFUNC_BR) {
		io.decex.jmpOp.branch := Bool(true)
		decoded := Bool(true)
	  }
	  is(JFUNC_BRCF) {
		io.decex.brcf := Bool(true)
		decoded := Bool(true)
	  }
	}
	io.decex.nonDelayed := opcode === OPCODE_CFL_CFLRND
=======
  when(opcode === OPCODE_CFL_CFLI) {
    switch(func) {
      is(JFUNC_CALL) {
        io.decex.call := Bool(true)
        io.decex.wrRd(0) := Bool(true)
        dest := Bits("b11111")
      }
      is(JFUNC_BR) {
        io.decex.jmpOp.branch := Bool(true)
      }
      is(JFUNC_BRCF) {
        io.decex.brcf := Bool(true)
      }
    }
  }
  when(opcode === OPCODE_CFL_RET) {
    io.decex.ret := Bool(true)
>>>>>>> 67bbe906
  }

  val shamt = UInt()
  shamt := UInt(0)
  // load
  when(opcode === OPCODE_LDT) {
    isMem := Bool(true)
    io.decex.memOp.load := Bool(true)
    io.decex.wrRd(0) := Bool(true)
    switch(ldsize) {
      is(MSIZE_W) {
        shamt := UInt(2)
      }
      is(MSIZE_H) {
        shamt := UInt(1)
        io.decex.memOp.hword := Bool(true)
      }
      is(MSIZE_B) {
        io.decex.memOp.byte := Bool(true)
      }
      is(MSIZE_HU) {
        shamt := UInt(1)
        io.decex.memOp.hword := Bool(true)
        io.decex.memOp.zext := Bool(true)
      }
      is(MSIZE_BU) {
        io.decex.memOp.byte := Bool(true)
        io.decex.memOp.zext := Bool(true)
      }
      // ignore split load for now
    }
<<<<<<< HEAD
	io.decex.memOp.typ := ldtype;
	when(ldtype === MTYPE_S) {
	  isStack := Bool(true)
	}
	decoded := Bool(true)
=======
    io.decex.memOp.typ := ldtype;
    when(ldtype === MTYPE_S) {
      isStack := Bool(true)
    }
>>>>>>> 67bbe906
  }
  // store
  when(opcode === OPCODE_STT) {
    isMem := Bool(true)
    io.decex.memOp.store := Bool(true)
    switch(stsize) {
      is(MSIZE_W) {
        shamt := UInt(2)
      }
      is(MSIZE_H) {
        shamt := UInt(1)
        io.decex.memOp.hword := Bool(true)
      }
      is(MSIZE_B) {
        io.decex.memOp.byte := Bool(true)
      }
    }
<<<<<<< HEAD
	io.decex.memOp.typ := sttype;
	when(sttype === MTYPE_S) {
	  isStack := Bool(true)
	}
	decoded := Bool(true)
=======
    io.decex.memOp.typ := sttype;
    when(sttype === MTYPE_S) {
      isStack := Bool(true)
    }
>>>>>>> 67bbe906
  }

  // Offset for loads/stores
  val addrImm = Bits()
  addrImm := Cat(Bits(0), instr(6, 0))
  switch(shamt) {
    is(UInt(1)) { addrImm := Cat(Bits(0), instr(6, 0), Bits(0, width = 1)) }
    is(UInt(2)) { addrImm := Cat(Bits(0), instr(6, 0), Bits(0, width = 2)) }
  }

<<<<<<< HEAD
  // Non-default immediate value
  when (isSTC || isStack || isMem || longImm) {
    io.decex.immVal(0) := Mux(isSTC, stcVal,
							  Mux(isStack, addrImm + io.exdec.sp,
								  Mux(isMem, addrImm,
									  decReg.instr_b)))
  }
=======
  // Immediate value
  io.decex.immVal(0) := Mux(isSTC, stcVal,
    Mux(isStack, addrImm + io.exdec.sp,
      Mux(isMem, addrImm,
        Mux(longImm, decReg.instr_b,
          Cat(Bits(0), instr(11, 0))))))
>>>>>>> 67bbe906
  // we could mux the imm / register here as well

  // Immediate for absolute calls
  io.decex.callAddr := Cat(Bits(0), instr(21, 0), Bits("b00")).toUInt()

  // Immediate for branch is sign extended, not extended for call
  // PC-relative value is precomputed here
  io.decex.jmpOp.target := decReg.pc + Cat(Fill(PC_SIZE - 22, instr(21)), instr(21, 0))
  io.decex.jmpOp.reloc := decReg.reloc

  // Pass on PC
  io.decex.pc := decReg.pc
  io.decex.relPc := decReg.relPc

  // Set destination address
  io.decex.rdAddr(0) := dest

  // Disable register write on register 0
  for (i <- 0 until PIPE_COUNT) {
    when(io.decex.rdAddr(i) === Bits("b00000")) {
      io.decex.wrRd(i) := Bool(false)
    }
  }
  
  // Illegal operation
  io.decex.illOp := !decoded

  // Trigger exceptions
  val inDelaySlot = Reg(UInt(width = 2))

  when(io.exc.exc ||
       (io.exc.intr && inDelaySlot === UInt(0))) {
    io.decex.reset()
    io.decex.pred(0) := Bits(0)
    io.decex.xcall := Bool(true)
    io.decex.xsrc := io.exc.src
    io.decex.callAddr := io.exc.addr
    io.decex.immOp(0) := Bool(true)
    io.decex.relPc := Mux(io.exc.exc, io.exc.excAddr, decReg.relPc)
  }

  // Update delay slot information
  when(io.ena && !io.flush) {
    val decDelaySlot = inDelaySlot - UInt(1)
    inDelaySlot := Mux(io.decex.call || io.decex.ret || io.decex.brcf ||
                       io.decex.xcall || io.decex.xret, UInt(3),
                       Mux(io.decex.jmpOp.branch, UInt(2),
                           Mux(io.decex.aluOp(0).isMul,
                               Mux(inDelaySlot > UInt(1), decDelaySlot, UInt(1)),
                               Mux(inDelaySlot != UInt(0), decDelaySlot, UInt(0)))))
  }
}<|MERGE_RESOLUTION|>--- conflicted
+++ resolved
@@ -87,109 +87,21 @@
     io.decex.rsData(2) := rf.io.rfRead.rsData(2)
     io.decex.rsData(3) := rf.io.rfRead.rsData(3)
   }
-<<<<<<< HEAD
 
   val decoded = Bool()
   decoded := Bool(false)
-=======
->>>>>>> 67bbe906
 
   // Decoding of dual-issue operations
   val dual = decReg.instr_a(INSTR_WIDTH - 1) && decReg.instr_a(26, 22) != OPCODE_ALUL;
   for (i <- 0 until PIPE_COUNT) {
-<<<<<<< HEAD
-	val instr   = if (i == 0) { decReg.instr_a } else { decReg.instr_b }
-	val opcode  = instr(26, 22)
-	val opc     = instr(6, 4)
-	val isValid = if (i == 0) { Bool(true) } else { dual }
-
-	val immVal = Bits()
-	// Default value for immediates
-	immVal := Cat(Bits(0), instr(11, 0))
-
-	// ALU register
-	io.decex.aluOp(i).func := instr(3, 0)
-
-	// ALU immediate
-	when(opcode(4, 3) === OPCODE_ALUI) {
-      io.decex.aluOp(i).func := Cat(Bits(0), instr(24, 22))
-      io.decex.immOp(i) := isValid
-      io.decex.wrRd(i) := isValid
-      decoded := Bool(true)
-	}
-	// Other ALU
-	when(opcode === OPCODE_ALU) {
-      switch(opc) {
-		is(OPC_ALUR) {
-		  io.decex.wrRd(i) := isValid
-		  decoded := Bool(true)
-		}
-		is(OPC_ALUU) {
-		  io.decex.wrRd(i) := isValid 
-		  decoded := Bool(true)
-		}
-		is(OPC_ALUM) {
-		  io.decex.aluOp(i).isMul := isValid
-		  decoded := Bool(true)
-		}
-		is(OPC_ALUC) {
-		  io.decex.aluOp(i).isCmp := isValid
-		  decoded := Bool(true)
-		}
-		is(OPC_ALUCI) {
-		  io.decex.aluOp(i).isCmp := isValid
-		  io.decex.immOp(i) := isValid
-		  immVal := Cat(Bits(0), instr(11, 7))
-		  decoded := Bool(true)
-		}
-		is(OPC_ALUP) {
-		  io.decex.aluOp(i).isPred := isValid
-		  decoded := Bool(true)
-		}
-      }
-	}
-	// Special registers
-	when(opcode === OPCODE_SPC) {
-	  switch(opc) {
-		is(OPC_MTS) {
-		  io.decex.aluOp(i).isMTS := isValid
-		  decoded := Bool(true)
-		}
-		is(OPC_MFS) {
-		  io.decex.aluOp(i).isMFS := isValid
-		  io.decex.wrRd(i) := isValid
-		  decoded := Bool(true)
-		}
-	  }
-	}
-
-	// Default immediate value
-	io.decex.immVal(i) := immVal
-
-	// Predicates
-	io.decex.predOp(i).func := Cat(instr(3), instr(0))
-	io.decex.predOp(i).s1Addr := instr(15, 12)
-	io.decex.predOp(i).s2Addr := instr(10, 7)
-	io.decex.predOp(i).dest := instr(19, 17)
-	io.decex.pred(i) := instr(30, 27)
-
-	// Default destination
-	io.decex.rdAddr(i) := instr(21, 17)
-=======
-    val instr = if (i == 0) { decReg.instr_a } else { decReg.instr_b }
-    val opcode = instr(26, 22)
-    val opc = instr(6, 4)
+    val instr   = if (i == 0) { decReg.instr_a } else { decReg.instr_b }
+    val opcode  = instr(26, 22)
+    val opc     = instr(6, 4)
     val isValid = if (i == 0) { Bool(true) } else { dual }
 
-    // Start with some useful defaults
-    io.decex.immOp(i) := Bool(false)
-    io.decex.aluOp(i).isMul := Bool(false)
-    io.decex.aluOp(i).isCmp := Bool(false)
-    io.decex.aluOp(i).isPred := Bool(false)
-    io.decex.aluOp(i).isMTS := Bool(false)
-    io.decex.aluOp(i).isMFS := Bool(false)
-    io.decex.aluOp(i).isSTC := Bool(false)
-    io.decex.wrRd(i) := Bool(false)
+    val immVal = Bits()
+    // Default value for immediates
+    immVal := Cat(Bits(0), instr(11, 0))
 
     io.decexsc.spill := Bits(0)
     io.decexsc.fill := Bits(0)
@@ -199,7 +111,7 @@
     io.decexsc.sp := UInt(0)
     io.memdecsc.mTop := UInt(0)
 
-    // ALU register
+   // ALU register
     io.decex.aluOp(i).func := instr(3, 0)
 
     // ALU immediate
@@ -207,15 +119,37 @@
       io.decex.aluOp(i).func := Cat(Bits(0), instr(24, 22))
       io.decex.immOp(i) := isValid
       io.decex.wrRd(i) := isValid
+      decoded := Bool(true)
     }
     // Other ALU
     when(opcode === OPCODE_ALU) {
       switch(opc) {
-        is(OPC_ALUR) { io.decex.wrRd(i) := isValid }
-        is(OPC_ALUU) { io.decex.wrRd(i) := isValid }
-        is(OPC_ALUM) { io.decex.aluOp(i).isMul := isValid }
-        is(OPC_ALUC) { io.decex.aluOp(i).isCmp := isValid }
-        is(OPC_ALUP) { io.decex.aluOp(i).isPred := isValid }
+        is(OPC_ALUR) {
+          io.decex.wrRd(i) := isValid
+          decoded := Bool(true)
+        }
+        is(OPC_ALUU) {
+          io.decex.wrRd(i) := isValid 
+          decoded := Bool(true)
+        }
+        is(OPC_ALUM) {
+          io.decex.aluOp(i).isMul := isValid
+          decoded := Bool(true)
+        }
+        is(OPC_ALUC) {
+          io.decex.aluOp(i).isCmp := isValid
+          decoded := Bool(true)
+        }
+        is(OPC_ALUCI) {
+          io.decex.aluOp(i).isCmp := isValid
+          io.decex.immOp(i) := isValid
+          immVal := Cat(Bits(0), instr(11, 7))
+          decoded := Bool(true)
+        }
+        is(OPC_ALUP) {
+          io.decex.aluOp(i).isPred := isValid
+          decoded := Bool(true)
+        }
       }
     }
     // Special registers
@@ -223,16 +157,18 @@
       switch(opc) {
         is(OPC_MTS) {
           io.decex.aluOp(i).isMTS := isValid
+          decoded := Bool(true)
         }
         is(OPC_MFS) {
           io.decex.aluOp(i).isMFS := isValid
           io.decex.wrRd(i) := isValid
+          decoded := Bool(true)
         }
       }
     }
 
     // Default immediate value
-    io.decex.immVal(i) := Cat(Bits(0), instr(11, 0))
+    io.decex.immVal(i) := immVal
 
     // Predicates
     io.decex.predOp(i).func := Cat(instr(3), instr(0))
@@ -243,7 +179,6 @@
 
     // Default destination
     io.decex.rdAddr(i) := instr(21, 17)
->>>>>>> 67bbe906
   }
 
   // Decoding of additional operations for first pipeline
@@ -291,42 +226,8 @@
   val reserveSize = io.memdecsc.mTop - io.exdec.sp + stcImm - (UInt(SCACHE_SIZE) << UInt(2))
   val ensureSize = io.decexsc.sp + stcImm - io.memdecsc.mTop
   when(opcode === OPCODE_STC) {
-<<<<<<< HEAD
+    io.decexsc.sp := io.exdec.sp
 	switch(stcfun) {
-	  is(STC_SRES) {
-		io.decex.aluOp(0).isSTC := Bool(true)
-		isSTC := Bool(true)
-		io.decex.immOp(0) := Bool(true)
-		stcVal := io.exdec.sp - stcImm
-		decoded := Bool(true)
-	  }
-	  is(STC_SFREE) {
-		io.decex.aluOp(0).isSTC := Bool(true)
-		isSTC := Bool(true)
-		io.decex.immOp(0) := Bool(true)
-		stcVal := io.exdec.sp + stcImm
-		decoded := Bool(true)
-	  }
-	  is(STC_SENS) {
-		// TODO: ignored for now
-		decoded := Bool(true)
-	  }
-	  is(STC_SENSR) {
-		// TODO: ignored for now
-		decoded := Bool(true)
-	  }
-	  is(STC_SSPILL) {
-		// TODO: ignored for now
-		decoded := Bool(true)
-	  }
-	  is(STC_SSPILLR) {
-		// TODO: ignored for now
-		decoded := Bool(true)
-	  }
-	}
-=======
-    io.decexsc.sp := io.exdec.sp
-    switch(stcfun) {
       is(STC_SRES) {
         io.decex.aluOp(0).isSTC := Bool(true)
         isSTC := Bool(true)
@@ -334,10 +235,12 @@
         stcVal := io.exdec.sp - stcImm
         io.decexsc.nSpill := reserveSize(ADDR_WIDTH - 1, 2)
         io.decexsc.spill := Mux(reserveSize > UInt(0), Bits(1), Bits(0))
+		decoded := Bool(true)
       }
       is(STC_SENS) {
         io.decexsc.nFill := ensureSize(ADDR_WIDTH - 1, 2)
         io.decexsc.fill := Mux(ensureSize > UInt(0), Bits(1), Bits(0))
+		decoded := Bool(true)
       }
       is(STC_SFREE) {
         io.decex.aluOp(0).isSTC := Bool(true)
@@ -345,9 +248,21 @@
         io.decex.immOp(0) := Bool(true)
         stcVal := io.exdec.sp + stcImm
         io.decexsc.free := Bits(1)
-      }
-    }
->>>>>>> 67bbe906
+		decoded := Bool(true)
+      }
+	  is(STC_SENSR) {
+		// TODO: ignored for now
+		decoded := Bool(true)
+	  }
+	  is(STC_SSPILL) {
+		// TODO: ignored for now
+		decoded := Bool(true)
+	  }
+	  is(STC_SSPILLR) {
+		// TODO: ignored for now
+		decoded := Bool(true)
+	  }
+	}
   }
   // Control-flow operations
   when(opcode === OPCODE_CFL_TRAP) {
@@ -358,23 +273,14 @@
   when(opcode === OPCODE_CFL_CALL || opcode === OPCODE_CFL_CALLND) {
     io.decex.immOp(0) := Bool(true)
     io.decex.call := Bool(true)
-<<<<<<< HEAD
     io.decex.nonDelayed := opcode === OPCODE_CFL_CALLND
 	decoded := Bool(true)
-=======
-    io.decex.wrRd(0) := Bool(true)
-    dest := Bits("b11111")
->>>>>>> 67bbe906
   }
   when(opcode === OPCODE_CFL_BR || opcode === OPCODE_CFL_BRND) {
     io.decex.immOp(0) := Bool(true)
-<<<<<<< HEAD
 	io.decex.jmpOp.branch := Bool(true)
     io.decex.nonDelayed := opcode === OPCODE_CFL_BRND
 	decoded := Bool(true)
-=======
-    io.decex.jmpOp.branch := Bool(true)
->>>>>>> 67bbe906
   }
   when(opcode === OPCODE_CFL_BRCF || opcode === OPCODE_CFL_BRCFND) {
     io.decex.immOp(0) := Bool(true)
@@ -382,7 +288,6 @@
     io.decex.nonDelayed := opcode === OPCODE_CFL_BRCFND
 	decoded := Bool(true)
   }
-<<<<<<< HEAD
   when(opcode === OPCODE_CFL_CFLR || opcode === OPCODE_CFL_CFLRND) {
 	switch(func) {
 	  is(JFUNC_RET) {
@@ -407,25 +312,6 @@
 	  }
 	}
 	io.decex.nonDelayed := opcode === OPCODE_CFL_CFLRND
-=======
-  when(opcode === OPCODE_CFL_CFLI) {
-    switch(func) {
-      is(JFUNC_CALL) {
-        io.decex.call := Bool(true)
-        io.decex.wrRd(0) := Bool(true)
-        dest := Bits("b11111")
-      }
-      is(JFUNC_BR) {
-        io.decex.jmpOp.branch := Bool(true)
-      }
-      is(JFUNC_BRCF) {
-        io.decex.brcf := Bool(true)
-      }
-    }
-  }
-  when(opcode === OPCODE_CFL_RET) {
-    io.decex.ret := Bool(true)
->>>>>>> 67bbe906
   }
 
   val shamt = UInt()
@@ -457,18 +343,11 @@
       }
       // ignore split load for now
     }
-<<<<<<< HEAD
-	io.decex.memOp.typ := ldtype;
-	when(ldtype === MTYPE_S) {
-	  isStack := Bool(true)
-	}
-	decoded := Bool(true)
-=======
     io.decex.memOp.typ := ldtype;
     when(ldtype === MTYPE_S) {
       isStack := Bool(true)
     }
->>>>>>> 67bbe906
+	decoded := Bool(true)
   }
   // store
   when(opcode === OPCODE_STT) {
@@ -486,18 +365,11 @@
         io.decex.memOp.byte := Bool(true)
       }
     }
-<<<<<<< HEAD
-	io.decex.memOp.typ := sttype;
-	when(sttype === MTYPE_S) {
-	  isStack := Bool(true)
-	}
-	decoded := Bool(true)
-=======
     io.decex.memOp.typ := sttype;
     when(sttype === MTYPE_S) {
       isStack := Bool(true)
     }
->>>>>>> 67bbe906
+	decoded := Bool(true)
   }
 
   // Offset for loads/stores
@@ -508,7 +380,6 @@
     is(UInt(2)) { addrImm := Cat(Bits(0), instr(6, 0), Bits(0, width = 2)) }
   }
 
-<<<<<<< HEAD
   // Non-default immediate value
   when (isSTC || isStack || isMem || longImm) {
     io.decex.immVal(0) := Mux(isSTC, stcVal,
@@ -516,14 +387,6 @@
 								  Mux(isMem, addrImm,
 									  decReg.instr_b)))
   }
-=======
-  // Immediate value
-  io.decex.immVal(0) := Mux(isSTC, stcVal,
-    Mux(isStack, addrImm + io.exdec.sp,
-      Mux(isMem, addrImm,
-        Mux(longImm, decReg.instr_b,
-          Cat(Bits(0), instr(11, 0))))))
->>>>>>> 67bbe906
   // we could mux the imm / register here as well
 
   // Immediate for absolute calls
