/*
   Copyright 2013 Technical University of Denmark, DTU Compute.
   All rights reserved.

   This file is part of the time-predictable VLIW processor Patmos.

   Redistribution and use in source and binary forms, with or without
   modification, are permitted provided that the following conditions are met:

      1. Redistributions of source code must retain the above copyright notice,
         this list of conditions and the following disclaimer.

      2. Redistributions in binary form must reproduce the above copyright
         notice, this list of conditions and the following disclaimer in the
         documentation and/or other materials provided with the distribution.

   THIS SOFTWARE IS PROVIDED BY THE COPYRIGHT HOLDER ``AS IS'' AND ANY EXPRESS
   OR IMPLIED WARRANTIES, INCLUDING, BUT NOT LIMITED TO, THE IMPLIED WARRANTIES
   OF MERCHANTABILITY AND FITNESS FOR A PARTICULAR PURPOSE ARE DISCLAIMED. IN
   NO EVENT SHALL THE COPYRIGHT HOLDER OR CONTRIBUTORS BE LIABLE FOR ANY
   DIRECT, INDIRECT, INCIDENTAL, SPECIAL, EXEMPLARY, OR CONSEQUENTIAL DAMAGES
   (INCLUDING, BUT NOT LIMITED TO, PROCUREMENT OF SUBSTITUTE GOODS OR SERVICES;
   LOSS OF USE, DATA, OR PROFITS; OR BUSINESS INTERRUPTION) HOWEVER CAUSED AND
   ON ANY THEORY OF LIABILITY, WHETHER IN CONTRACT, STRICT LIABILITY, OR TORT
   (INCLUDING NEGLIGENCE OR OTHERWISE) ARISING IN ANY WAY OUT OF THE USE OF
   THIS SOFTWARE, EVEN IF ADVISED OF THE POSSIBILITY OF SUCH DAMAGE.

   The views and conclusions contained in the software and documentation are
   those of the authors and should not be interpreted as representing official
   policies, either expressed or implied, of the copyright holder.
 */

/*
 * Patmos top level component and test driver.
 *
 * Authors: Martin Schoeberl (martin@jopdesign.com)
 *          Wolfgang Puffitsch (wpuffitsch@gmail.com)
 *
 */

package patmos

import Chisel._
import Node._

import scala.collection.mutable.HashMap
import java.io.File

import Constants._

import util._
import io._
import datacache._
import ocp._

/**
 * Module for one Patmos core.
 */
class PatmosCore(binFile: String, datFile: String) extends Module {

  val io = Config.getPatmosCoreIO()

  val mcache = Module(new MCache())

  val fetch = Module(new Fetch(binFile))
  val decode = Module(new Decode())
  val execute = Module(new Execute())
  val memory = Module(new Memory())
  val writeback = Module(new WriteBack())
  val iocomp = Module(new InOut())
//  val dcache = Module(new DataCache())

  //connect mcache
  mcache.io.femcache <> fetch.io.femcache
  mcache.io.mcachefe <> fetch.io.mcachefe
  mcache.io.exmcache <> execute.io.exmcache
  mcache.io.ena_out <> memory.io.ena_in
  mcache.io.ena_in <> memory.io.ena_out

  decode.io.fedec <> fetch.io.fedec
  execute.io.decex <> decode.io.decex
  decode.io.exdec <> execute.io.exdec
  memory.io.exmem <> execute.io.exmem
  writeback.io.memwb <> memory.io.memwb
  // RF write connection
  decode.io.rfWrite <> writeback.io.rfWrite

  // This is forwarding of registered result
  // Take care that it is the plain register
  execute.io.exResult <> memory.io.exResult
  execute.io.memResult <> writeback.io.memResult

  // We branch in EX
  fetch.io.exfe <> execute.io.exfe
  // We call in MEM
  fetch.io.memfe <> memory.io.memfe
  fetch.io.femem <> memory.io.femem

  memory.io.localInOut <> iocomp.io.memInOut

  // The boot memories intercept accesses before they are translated to bursts
  val bootMem = Module(new BootMem(datFile))
  memory.io.globalInOut <> bootMem.io.memInOut

//  dcache.io.master <> bootMem.io.extMem

  val cacheToBurstBus = Module(new OcpBurstBus(ADDR_WIDTH, DATA_WIDTH, BURST_LENGTH))
  val cacheToBurst = new OcpBurstBridge(bootMem.io.extMem, cacheToBurstBus.io.slave)

  // Merge OCP ports from data caches and method cache
  val burstBus = Module(new OcpBurstBus(ADDR_WIDTH, DATA_WIDTH, BURST_LENGTH))
  val burstJoin = new OcpBurstJoin(mcache.io.ocp_port, cacheToBurstBus.io.master,
                                   burstBus.io.slave)


  //join class for I-Cache buffering the d-cache request
  //use this burstJoin when I-Cache is used
  // val burstJoin = new OcpBurstPriorityJoin(mcache.io.ocp_port, dcache.io.slave,
  //                                  burstBus.io.slave, mcache.io.ena_out)

  // Enable signal
  val enable = memory.io.ena_out & mcache.io.ena_out
  fetch.io.ena := enable
  decode.io.ena := enable
  execute.io.ena := enable
  writeback.io.ena := enable
  val enableReg = Reg(next = enable)

  // The inputs and outputs
  io.comConf <> iocomp.io.comConf
  io.comSpm <> iocomp.io.comSpm
  io.memPort <> burstBus.io.master
  Config.connectAllIOPins(io, iocomp.io)

  // Keep signal alive for debugging
  debug(enableReg)
}

object PatmosCoreMain {
  def main(args: Array[String]): Unit = {

    val chiselArgs = args.slice(3, args.length)
    val configFile = args(0)
    val binFile = args(1)
    val datFile = args(2)

	Config.conf = Config.load(configFile)
    Config.minPcWidth = (new File(binFile)).length.toInt / 4
    chiselMain(chiselArgs, () => Module(new PatmosCore(binFile, datFile)))
	// Print out the configuration
	Utility.printConfig(configFile)
  }
}

/**
 * The main (top-level) component of Patmos.
 */
class Patmos(configFile: String, binFile: String, datFile: String) extends Module {
  Config.conf = Config.load(configFile)
  Config.minPcWidth = log2Up((new File(binFile)).length.toInt / 4)

  val io = Config.getPatmosIO()

  // Instantiate core
  val core = Module(new PatmosCore(binFile, datFile))

  // Forward ports to/from core
  io.comConf <> core.io.comConf
  io.comSpm <> core.io.comSpm
  Config.connectAllIOPins(io, core.io)

  // Connect memory controller
<<<<<<< HEAD
//  val ssram = Module(new SsramBurstRW(EXTMEM_ADDR_WIDTH))
  //ssram.io.ocp_port <> core.io.memPort
  //io.sramPins.ram_out <> ssram.io.ram_out
  //io.sramPins.ram_in <> ssram.io.ram_in
  io.mem_interface <> core.io.memPort

  // Dummy output, which is ignored in the top level VHDL code, to
  // force Chisel keep some unused signals alive
  io.dummy <> core.io.dummy
=======
  val sramCtrl = Config.createDevice(Config.conf.ExtMem.sram).asInstanceOf[BurstDevice]
  sramCtrl.io.ocp <> core.io.memPort
  Config.connectIOPins(Config.conf.ExtMem.sram.name, io, sramCtrl.io)
>>>>>>> 6fa07381

  // Print out the configuration
  Utility.printConfig(configFile)
}

// this testing and main file should go into it's own folder

class PatmosTest(pat: Patmos) extends Tester(pat,
  Array(pat.io, pat.core.decode.io, pat.core.decode.rf.io, pat.core.memory.io, pat.core.execute.io)
  ) {

  defTests {
    val ret = true
    val vars = new HashMap[Node, Node]()
    val ovars = new HashMap[Node, Node]()

	println("Patmos start")

    for (i <- 0 until 100) {
      vars.clear
      step(vars, ovars, false) // false as third argument disables printout
      // The PC printout is a little off on a branch
      val pc = ovars(pat.core.memory.io.memwb.pc).litValue() - 2
      // println(ovars(pat.io.led).litValue())
      print(pc + " - ")
      for (j <- 0 until 32)
        print(ovars(pat.core.decode.rf.rf(UInt(j))).litValue() + " ")
      println()
      //      println("iter: " + i)
      //      println("ovars: " + ovars)
      //      println("led/litVal " + ovars(pat.io.led).litValue())
      //      println("pc: " + ovars(pat.core.fetch.io.fedec.pc).litValue())
      //      println("instr: " + ovars(pat.core.fetch.io.fedec.instr_a).litValue())
      //      println("pc decode: " + ovars(pat.core.decode.io.decex.pc).litValue())
    }
    ret
  }
}

object PatmosMain {
  def main(args: Array[String]): Unit = {

    val chiselArgs = args.slice(3, args.length)
    val configFile = args(0)
    val binFile = args(1)
    val datFile = args(2)

    chiselMainTest(chiselArgs, () => Module(new Patmos(configFile, binFile, datFile))) { f => new PatmosTest(f) }
  }
}<|MERGE_RESOLUTION|>--- conflicted
+++ resolved
@@ -170,21 +170,11 @@
   Config.connectAllIOPins(io, core.io)
 
   // Connect memory controller
-<<<<<<< HEAD
-//  val ssram = Module(new SsramBurstRW(EXTMEM_ADDR_WIDTH))
-  //ssram.io.ocp_port <> core.io.memPort
-  //io.sramPins.ram_out <> ssram.io.ram_out
-  //io.sramPins.ram_in <> ssram.io.ram_in
   io.mem_interface <> core.io.memPort
 
   // Dummy output, which is ignored in the top level VHDL code, to
   // force Chisel keep some unused signals alive
   io.dummy <> core.io.dummy
-=======
-  val sramCtrl = Config.createDevice(Config.conf.ExtMem.sram).asInstanceOf[BurstDevice]
-  sramCtrl.io.ocp <> core.io.memPort
-  Config.connectIOPins(Config.conf.ExtMem.sram.name, io, sramCtrl.io)
->>>>>>> 6fa07381
 
   // Print out the configuration
   Utility.printConfig(configFile)
