--- conflicted
+++ resolved
@@ -435,7 +435,6 @@
 class StackCacheIO() extends Bundle() {
   // check if another transfer is active
   val ena_in = Bool(INPUT)
-<<<<<<< HEAD
 
   // signals from EX stage to stack cache
   val exsc = new ExSc().asInput
@@ -443,15 +442,6 @@
   // signals from stack cache back to the EX stage
   val scex = new ScEx().asOutput
 
-=======
-
-  // signals from EX stage to stack cache
-  val exsc = new ExSc().asInput
-
-  // signals from stack cache back to the EX stage
-  val scex = new ScEx().asOutput
-
->>>>>>> 665b93d2
   // indicate a stall
   val stall = Bool(OUTPUT)
 }
