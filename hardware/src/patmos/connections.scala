--- conflicted
+++ resolved
@@ -381,13 +381,10 @@
   val decex = new DecEx().asOutput
   val exdec = new ExDec().asInput
   val rfWrite =  Vec.fill(PIPE_COUNT) { new Result().asInput }
-<<<<<<< HEAD
   val exc = new ExcDec().asInput
-=======
   // stack cache
   val decexsc = new DecExSc().asOutput
   val memdecsc = new MemDecSc().asInput 
->>>>>>> 67bbe906
 }
 
 class ExecuteIO() extends Bundle() {
