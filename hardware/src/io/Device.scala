/*
   Copyright 2013 Technical University of Denmark, DTU Compute.
   All rights reserved.

   This file is part of the time-predictable VLIW processor Patmos.

   Redistribution and use in source and binary forms, with or without
   modification, are permitted provided that the following conditions are met:

      1. Redistributions of source code must retain the above copyright notice,
         this list of conditions and the following disclaimer.

      2. Redistributions in binary form must reproduce the above copyright
         notice, this list of conditions and the following disclaimer in the
         documentation and/or other materials provided with the distribution.

   THIS SOFTWARE IS PROVIDED BY THE COPYRIGHT HOLDER ``AS IS'' AND ANY EXPRESS
   OR IMPLIED WARRANTIES, INCLUDING, BUT NOT LIMITED TO, THE IMPLIED WARRANTIES
   OF MERCHANTABILITY AND FITNESS FOR A PARTICULAR PURPOSE ARE DISCLAIMED. IN
   NO EVENT SHALL THE COPYRIGHT HOLDER OR CONTRIBUTORS BE LIABLE FOR ANY
   DIRECT, INDIRECT, INCIDENTAL, SPECIAL, EXEMPLARY, OR CONSEQUENTIAL DAMAGES
   (INCLUDING, BUT NOT LIMITED TO, PROCUREMENT OF SUBSTITUTE GOODS OR SERVICES;
   LOSS OF USE, DATA, OR PROFITS; OR BUSINESS INTERRUPTION) HOWEVER CAUSED AND
   ON ANY THEORY OF LIABILITY, WHETHER IN CONTRACT, STRICT LIABILITY, OR TORT
   (INCLUDING NEGLIGENCE OR OTHERWISE) ARISING IN ANY WAY OUT OF THE USE OF
   THIS SOFTWARE, EVEN IF ADVISED OF THE POSSIBILITY OF SUCH DAMAGE.

   The views and conclusions contained in the software and documentation are
   those of the authors and should not be interpreted as representing official
   policies, either expressed or implied, of the copyright holder.
 */

/*
 * Common definitions for I/O devices
 *
 * Authors: Wolfgang Puffitsch (wpuffitsch@gmail.com)
 *
 */

package io

import Chisel._
import Node._

import ocp._

import patmos.Constants._

abstract class DeviceObject() {
<<<<<<< HEAD
  // every device object must have methods "create" and "init", and a trait "Pins"
=======
  // every device object must have a method "create" and a trait "Pins"
>>>>>>> 67bbe906
  def init(params: Map[String, String])
  def create(params: Map[String, String]) : Device
  trait Pins
  trait Intrs

  // helper functions for parameter parsing

  def getParam(params: Map[String, String], key: String) : String = {
    val param = params.get(key)
    if (param == None) {
      throw new IllegalArgumentException("Parameter " + key + " not found")
    }
    param.get
  }

  def getIntParam(params: Map[String, String], key: String) : Int = {
    val param = getParam(params, key)
    try { param.toInt
    } catch { case exc : Exception =>
      throw new IllegalArgumentException("Parameter " + key + " must be an integer")
    }
  }

  def getPosIntParam(params: Map[String, String], key: String) : Int = {
    val param = getIntParam(params, key)
    if (param <= 0) {
      throw new IllegalArgumentException("Parameter " + key + " must be a positive integer")
    }
	param
  }
}

abstract class Device() extends Module()

class CoreDevice() extends Device() {
  val io = new CoreDeviceIO();
}

class CoreDeviceIO() extends Bundle() {
  val ocp = new OcpCoreSlavePort(ADDR_WIDTH, DATA_WIDTH)
}

class BurstDevice(addrBits: Int) extends Device() {
  val io = new BurstDeviceIO(addrBits);
}

class BurstDeviceIO(addrBits: Int) extends Bundle() {
  val ocp = new OcpBurstSlavePort(addrBits, DATA_WIDTH, BURST_LENGTH)
}<|MERGE_RESOLUTION|>--- conflicted
+++ resolved
@@ -47,11 +47,7 @@
 import patmos.Constants._
 
 abstract class DeviceObject() {
-<<<<<<< HEAD
   // every device object must have methods "create" and "init", and a trait "Pins"
-=======
-  // every device object must have a method "create" and a trait "Pins"
->>>>>>> 67bbe906
   def init(params: Map[String, String])
   def create(params: Map[String, String]) : Device
   trait Pins
