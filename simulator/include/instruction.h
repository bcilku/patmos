//
//  This file is part of the Patmos Simulator.
//  The Patmos Simulator is free software: you can redistribute it and/or modify
//  it under the terms of the GNU General Public License as published by
//  the Free Software Foundation, either version 3 of the License, or
//  (at your option) any later version.
//
//  The Patmos Simulator is distributed in the hope that it will be useful,
//  but WITHOUT ANY WARRANTY; without even the implied warranty of
//  MERCHANTABILITY or FITNESS FOR A PARTICULAR PURPOSE.  See the
//  GNU General Public License for more details.
//
//  You should have received a copy of the GNU General Public License
//  along with the Patmos Simulator. If not, see <http://www.gnu.org/licenses/>.
//
//
// Basic definitions of interfaces to simulation functions for Patmos
// instructions.
//

#ifndef PATMOS_INSTRUCTION_H
#define PATMOS_INSTRUCTION_H

#include "registers.h"

#include <ostream>
#include <vector>

namespace patmos
{
  // forward declaration
  class simulator_t;
  class symbol_map_t;
  class instruction_t;
  class instruction_data_t;

  /// Base class for all Patmos instructions.
  /// Every instruction consists of several "pipeline" functions, that operate
  /// on a shadow state of the processor, once all pipeline stages have
  /// completed the simulation of a cycle a series of "commit"  functions are
  /// invoked in order to commit the shadow state to the global processor state.
  class instruction_t
  {
  public:
    /// ID of the instruction.
    unsigned int ID;

    /// Instruction name.
    const char *Name;

    // -------------------------- UTILITY --------------------------------------

    /// Print the instruction to an output stream.
    /// @param os The output stream to print to.
    /// @param ops The operands of the instruction.
    /// @param symbols A mapping of addresses to symbols.
    virtual void print(std::ostream &os,
                       const instruction_data_t &ops,
                       const symbol_map_t &symbols) const = 0;

    // -------------------------- SIMULATION -----------------------------------

    /// Pipeline function to simulate the behavior of the instruction in
    /// the IF pipeline stage.
    /// @param s The Patmos simulator executing the instruction.
    /// @param ops The operands of the instruction.
    virtual void IF(simulator_t &s, instruction_data_t &ops) const = 0;

    /// Commit function to commit the shadow state of the instruction in
    /// the IF pipeline stage to the global state.
    /// @param s The Patmos simulator executing the instruction.
    /// @param ops The operands of the instruction.

    virtual void IF_commit(simulator_t &s, instruction_data_t &ops) const = 0;

    /// Pipeline function to simulate the behavior of the instruction in
    /// the DR pipeline stage.
    /// @param s The Patmos simulator executing the instruction.
    /// @param ops The operands of the instruction.
    virtual void DR(simulator_t &s, instruction_data_t &ops) const = 0;

    /// Commit function to commit the shadow state of the instruction in
    /// the DR pipeline stage to the global state.
    /// @param s The Patmos simulator executing the instruction.
    /// @param ops The operands of the instruction.

    virtual void DR_commit(simulator_t &s, instruction_data_t &ops) const = 0;

    /// Pipeline function to simulate the behavior of the instruction in
    /// the EX pipeline stage.
    /// @param s The Patmos simulator executing the instruction.
    /// @param ops The operands of the instruction.
    virtual void EX(simulator_t &s, instruction_data_t &ops) const = 0;

    /// Commit function to commit the shadow state of the instruction in
    /// the EX pipeline stage to the global state.
    /// @param s The Patmos simulator executing the instruction.
    /// @param ops The operands of the instruction.
    virtual void EX_commit(simulator_t &s, instruction_data_t &ops) const = 0;

    /// Pipeline function to simulate the behavior of the instruction in
    /// the MW pipeline stage.
    /// @param s The Patmos simulator executing the instruction.
    /// @param ops The operands of the instruction.
    virtual void MW(simulator_t &s, instruction_data_t &ops) const = 0;

    /// Commit function to commit the shadow state of the instruction in
    /// the MW pipeline stage to the global state.
    /// @param s The Patmos simulator executing the instruction.
    /// @param ops The operands of the instruction.
    virtual void MW_commit(simulator_t &s, instruction_data_t &ops) const = 0;

    /// Pipeline function to simulate the behavior of a decoupled load
    /// instruction running in parallel to the pipeline.
    /// @param s The Patmos simulator executing the instruction.
    /// @param ops The operands of the instruction.
    virtual void dMW(simulator_t &s, instruction_data_t &ops) const = 0;
  };

  /// Data structure to keep data of instructions while executing.
  class instruction_data_t
  {
  public:
    /// The instruction class that implements the behavior.
    const instruction_t *I;

    /// The predicate under which the instruction is executed.
    PRR_e Pred;

    /// Union to keep operand information depending on instruction classes.
    union
    {
      /// Operands for an ALUi or ALUl instruction.
      struct
      {
        GPR_e Rd;
        GPR_e Rs1;
        word_t Imm2;
      } ALUil;
      /// Operands for an ALUr instruction.
      struct
      {
        GPR_e Rd;
        GPR_e Rs1;
        GPR_e Rs2;
      } ALUr;
      /// Operands for an ALUu instruction.
      struct
      {
        GPR_e Rd;
        GPR_e Rs1;
      } ALUu;
      /// Operands for an ALUm instruction.
      struct
      {
        GPR_e Rs1;
        GPR_e Rs2;
      } ALUm;
      /// Operands for an ALUc instruction.
      struct
      {
        PRR_e Pd;
        GPR_e Rs1;
        GPR_e Rs2;
      } ALUc;
      /// Operands for an ALUp instruction.
      struct
      {
        PRR_e Pd;
        PRR_e Ps1;
        PRR_e Ps2;
      } ALUp;
      /// Operands for an SPCn instruction.
      struct
      {
        word_t Imm;
      } SPCn;
      /// Operands for an SPCt instruction.
      struct
      {
        SPR_e Sd;
        GPR_e Rs1;
      } SPCt;
      /// Operands for an SPCf instruction.
      struct
      {
        GPR_e Rd;
        SPR_e Ss;
      } SPCf;
      /// Operands for an LDT instruction.
      struct
      {
        GPR_e Rd;
        GPR_e Ra;
        word_t Imm;
      } LDT;
      /// Operands for an STT instruction.
      struct
      {
        GPR_e Ra;
        GPR_e Rs1;
        word_t Imm2;
      } STT;
      /// Operands for an STC instruction.
      struct
      {
        word_t Imm;
      } STC;
      /// Operands for an CFLb instruction.
      struct
      {
        word_t Imm;
      } CFLb;
      /// Operands for an CFLi instruction.
      struct
      {
        GPR_e Rs;
      } CFLi;
      /// Operands for an CFLr instruction.
      struct
      {
        GPR_e Rb;
        GPR_e Ro;
      } CFLr;
      /// Operands for an BNEinstruction.
      struct
      {
        GPR_e Rs1;
        GPR_e Rs2;
        word_t Imm;
      } BNE;
    } OPS;

    // -------------------------- IF -------------------------------------------

    /// Stored PC for PC-relative branches
    uword_t IF_PC;

    // -------------------------- DR -------------------------------------------

    /// Decoded immediate from DR stage.
    word_t DR_Imm;

    /// Read value from special register at the DR stage.
    word_t DR_Ss;

    /// Read value from first general register operand at the DR stage.
    GPR_op_t DR_Rs1;

    /// Read value from second general register operand at the DR stage.
    GPR_op_t DR_Rs2;

    /// Read value from first predicate register operand at the DR stage.
    bit_t DR_Ps1;

    /// Read value from second predicate register operand at the DR stage.
    bit_t DR_Ps2;

    /// Value of the instruction's predicate as read at the DR stage.
    bit_t DR_Pred;

    /// Current base address of the method cache, as read at the DR stage.
    word_t DR_Base;

    /// Current method offset of the method cache, as read at the DR stage.
    word_t DR_Offset;

    // -------------------------- EX -------------------------------------------
    /// Result from EX stage.
    word_t EX_result;

    /// Result of a multiplication
    word_t EX_mull;

    /// Result of a multiplication
    word_t EX_mulh;

    /// Result register operand from EX stage.
    GPR_by_pass_t GPR_EX_Rd;

    /// Result predicate operand from EX stage.
    //PRR_by_pass_t PRR_EX_Pd;

    /// Value for memory stores.
    word_t EX_Rs;

    /// Address for memory accesses.
    word_t EX_Address;

    /// Discard CFL instructions in EX stage (stalling).
    word_t EX_CFL_Discard;

    // -------------------------- MW -------------------------------------------
    /// Result register operand from MW stage.
    GPR_by_pass_t GPR_MW_Rd;

    // ------------------------ CONSTRUCTOR  -----------------------------------

    /// Create a bubble..
    instruction_data_t();

    /// Create an instruction with a predicate.
    /// @param i The instruction.
    /// @param pred The predicate register under which the instruction is
    /// executed.
    instruction_data_t(const instruction_t &i, PRR_e pred);

    // -------------------- CONSTRUCTOR FUNCTIONS ------------------------------

    /// Create an ALUi or ALUl instruction with a register operands, an
    /// immediate, and a register destination.
    /// @param i The instruction.
    /// @param pred The predicate register under which the instruction is
    /// executed.
    /// @param rd The destination register.
    /// @param rs1 The first operand register.
    /// @param imm2 The second immediate operand.
    static instruction_data_t mk_ALUil(const instruction_t &i, PRR_e pred,
                                       GPR_e rd, GPR_e rs1, word_t imm2);

    /// Create an ALUr instruction with two register operands and a register
    /// destination.
    /// @param i The instruction.
    /// @param pred The predicate register under which the instruction is
    /// executed.
    /// @param rd The destination register.
    /// @param rs1 The first operand register.
    /// @param rs2 The second operand register.
    static instruction_data_t mk_ALUr(const instruction_t &i, PRR_e pred,
                                      GPR_e rd, GPR_e rs1, GPR_e rs2);

    /// Create an ALUu instruction with a register operand and a register
    /// destination.
    /// @param i The instruction.
    /// @param pred The predicate register under which the instruction is
    /// executed.
    /// @param rd The destination register.
    /// @param rs1 The first operand register.
    static instruction_data_t mk_ALUu(const instruction_t &i, PRR_e pred,
                                      GPR_e rd, GPR_e rs1);

    /// Create an ALUm instruction with two register operands.
    /// @param i The instruction.
    /// @param pred The predicate register under which the instruction is
    /// executed.
    /// @param rs1 The first operand register.
    /// @param rs2 The second operand register.
    static instruction_data_t mk_ALUm(const instruction_t &i, PRR_e pred,
                                      GPR_e rs1, GPR_e rs2);

    /// Create an ALUc instruction with two register operands and a predicate
    /// register destination.
    /// @param i The instruction.
    /// @param pred The predicate register under which the instruction is
    /// executed.
    /// @param pd The predicate destination register.
    /// @param rs1 The first operand register.
    /// @param rs2 The second operand register.
    static instruction_data_t mk_ALUc(const instruction_t &i, PRR_e pred,
                                      PRR_e pd, GPR_e rs1, GPR_e rs2);

    /// Create an ALUp instruction with two predicate register operands and a
    /// predicate register destination.
    /// @param i The instruction.
    /// @param pred The predicate register under which the instruction is
    /// executed.
    /// @param pd The predicate destination register.
    /// @param ps1 The first operand predicate register.
    /// @param ps2 The second operand predicate register.
    static instruction_data_t mk_ALUp(const instruction_t &i, PRR_e pred,
                                      PRR_e pd, PRR_e ps1, PRR_e ps2);

    /// Create an SPCn instruction with an immediate operand.
    /// @param i The instruction.
    /// @param pred The predicate register under which the instruction is
    /// executed.
    /// @param imm The immediate operand.
    static instruction_data_t mk_SPCn(const instruction_t &i, PRR_e pred,
                                      word_t imm);

    /// Create an SPCw instruction without operands.
    /// @param i The instruction.
    /// @param pred The predicate register under which the instruction is
    /// executed.
    static instruction_data_t mk_SPCw(const instruction_t &i, PRR_e pred);

    /// Create an SPCt instruction with a register operand and a special
    /// register destination.
    /// @param i The instruction.
    /// @param pred The predicate register under which the instruction is
    /// executed.
    /// @param sd The special destination register.
    /// @param rs1 The register operand.
    static instruction_data_t mk_SPCt(const instruction_t &i, PRR_e pred,
                                      SPR_e sd, GPR_e rs1);

    /// Create an SPCf instruction with a special register operand and a
    /// register destination.
    /// @param i The instruction.
    /// @param pred The predicate register under which the instruction is
    /// executed.
    /// @param rd The destination register.
    /// @param ss The special register operand.
    static instruction_data_t mk_SPCf(const instruction_t &i, PRR_e pred,
                                      GPR_e rd, SPR_e ss);

    /// Create an LDT instruction with a register operand, an immediate operand,
    /// and a register destination.
    /// @param i The instruction.
    /// @param pred The predicate register under which the instruction is
    /// executed.
    /// @param rd The destination register.
    /// @param ra The first operand register.
    /// @param imm The second operand immediate.
    static instruction_data_t mk_LDT(const instruction_t &i, PRR_e pred,
                                     GPR_e rd, GPR_e ra, word_t imm);

    /// Create an STT instruction with two register operands and an immediate
    /// operand.
    /// @param i The instruction.
    /// @param pred The predicate register under which the instruction is
    /// executed.
    /// @param ra The address operand register.
    /// @param rs1 The first operand register.
    /// @param imm2 The second operand immediate.
    static instruction_data_t mk_STT(const instruction_t &i, PRR_e pred,
                                     GPR_e ra, GPR_e rs1, word_t imm2);

    /// Create an STC instruction with an immediate operand.
    /// @param i The instruction.
    /// @param pred The predicate register under which the instruction is
    /// executed.
    /// @param imm The operand immediate.
    static instruction_data_t mk_STC(const instruction_t &i, PRR_e pred,
                                     word_t imm);

    /// Create an CFLb instruction with an immediate operand.
    /// @param i The instruction.
    /// @param pred The predicate register under which the instruction is
    /// executed.
    /// @param imm The operand immediate.
<<<<<<< HEAD
    static instruction_data_t mk_CFLb(const instruction_t &i, guard_t pred,
=======
    static instruction_data_t mk_PFLb(const instruction_t &i, PRR_e pred,
>>>>>>> 97a86dc3
                                      word_t imm);

    /// Create an CFLi instruction with an register operand.
    /// @param i The instruction.
    /// @param pred The predicate register under which the instruction is
    /// executed.
    /// @param rs The operand register.
<<<<<<< HEAD
    static instruction_data_t mk_CFLi(const instruction_t &i, guard_t pred,
=======
    static instruction_data_t mk_PFLi(const instruction_t &i, PRR_e pred,
>>>>>>> 97a86dc3
                                      GPR_e rs);

    /// Create an CFLr instruction without operands.
    /// @param i The instruction.
    /// @param pred The predicate register under which the instruction is
<<<<<<< HEAD
    /// @param rb The register containing the return function base.
    /// @param ro The register containing the return offset.
    /// executed.
    static instruction_data_t mk_CFLr(const instruction_t &i, guard_t pred,
                                      GPR_e rb, GPR_e ro);
=======
    /// executed.
    static instruction_data_t mk_PFLr(const instruction_t &i, PRR_e pred);
>>>>>>> 97a86dc3

    /// Create an BNE instruction with two register operands and an immediate.
    /// @param i The instruction.
    static instruction_data_t mk_BNE(const instruction_t &i, GPR_e rs1,
                                     GPR_e rs2, word_t imm);

    /// Create an HLT instruction without operands.
    /// @param i The instruction.
    static instruction_data_t mk_HLT(const instruction_t &i);

    // ------------------------ UTILITY ----------------------------------------

    /// Print the instruction to an output stream.
    /// @param os The output stream to print to.
    /// @param symbols A mapping of addresses to symbols.
    void print(std::ostream &os, const symbol_map_t &symbols) const
    {
      if (I)
        I->print(os, *this, symbols);
      else
        os << "bubble";
    }

    // ------------------------ SIMULATION -------------------------------------

    /// Invoke the IF simulation function.
    /// @param s The Patmos simulator executing the instruction.
    void IF(simulator_t &s)
    {
      if (I)
        I->IF(s, *this);
    }

    /// Invoke the IF commit function.
    /// @param s The Patmos simulator executing the instruction.
    void IF_commit(simulator_t &s)
    {
      if (I)
        I->IF_commit(s, *this);
    }

    /// Invoke the DR simulation function.
    /// @param s The Patmos simulator executing the instruction.
    void DR(simulator_t &s)
    {
      if (I)
        I->DR(s, *this);
    }

    /// Invoke the DR commit function.
    /// @param s The Patmos simulator executing the instruction.
    void DR_commit(simulator_t &s)
    {
      if (I)
        I->DR_commit(s, *this);
    }

    /// Invoke the EX simulation function.
    /// @param s The Patmos simulator executing the instruction.
    void EX(simulator_t &s)
    {
      if (I)
        I->EX(s, *this);
    }

    /// Invoke the EX commit function.
    /// @param s The Patmos simulator executing the instruction.
    void EX_commit(simulator_t &s)
    {
      if (I)
        I->EX_commit(s, *this);
    }

    /// Invoke the MW simulation function.
    /// @param s The Patmos simulator executing the instruction.
    void MW(simulator_t &s)
    {
      if (I)
        I->MW(s, *this);
    }

    /// Invoke the MW commit function.
    /// @param s The Patmos simulator executing the instruction.
    void MW_commit(simulator_t &s)
    {
      if (I)
        I->MW_commit(s, *this);
    }

    /// Invoke the dMW simulation function.
    /// @param s The Patmos simulator executing the instruction.
    void dMW(simulator_t &s)
    {
      if (I)
        I->dMW(s, *this);
    }
  };
}

#endif // PATMOS_INSTRUCTION_H
<|MERGE_RESOLUTION|>--- conflicted
+++ resolved
@@ -439,11 +439,7 @@
     /// @param pred The predicate register under which the instruction is
     /// executed.
     /// @param imm The operand immediate.
-<<<<<<< HEAD
-    static instruction_data_t mk_CFLb(const instruction_t &i, guard_t pred,
-=======
-    static instruction_data_t mk_PFLb(const instruction_t &i, PRR_e pred,
->>>>>>> 97a86dc3
+    static instruction_data_t mk_CFLb(const instruction_t &i, PRR_e pred,
                                       word_t imm);
 
     /// Create an CFLi instruction with an register operand.
@@ -451,26 +447,17 @@
     /// @param pred The predicate register under which the instruction is
     /// executed.
     /// @param rs The operand register.
-<<<<<<< HEAD
-    static instruction_data_t mk_CFLi(const instruction_t &i, guard_t pred,
-=======
-    static instruction_data_t mk_PFLi(const instruction_t &i, PRR_e pred,
->>>>>>> 97a86dc3
+    static instruction_data_t mk_CFLi(const instruction_t &i, PRR_e pred,
                                       GPR_e rs);
 
     /// Create an CFLr instruction without operands.
     /// @param i The instruction.
     /// @param pred The predicate register under which the instruction is
-<<<<<<< HEAD
+    /// executed.
     /// @param rb The register containing the return function base.
     /// @param ro The register containing the return offset.
-    /// executed.
-    static instruction_data_t mk_CFLr(const instruction_t &i, guard_t pred,
+    static instruction_data_t mk_CFLr(const instruction_t &i, PRR_e pred,
                                       GPR_e rb, GPR_e ro);
-=======
-    /// executed.
-    static instruction_data_t mk_PFLr(const instruction_t &i, PRR_e pred);
->>>>>>> 97a86dc3
 
     /// Create an BNE instruction with two register operands and an immediate.
     /// @param i The instruction.
