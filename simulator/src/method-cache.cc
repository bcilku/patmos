--- conflicted
+++ resolved
@@ -284,7 +284,6 @@
   update_utilization_stats(method, utilized_bytes);
 }
 
-<<<<<<< HEAD
 unsigned int lru_method_cache_t::evict_method(unsigned int index, 
                                               uword_t evictor_address)
 {
@@ -314,21 +313,30 @@
   return method.Num_blocks;
 }
 
-void lru_method_cache_t::finish_eviction(unsigned int evicted_blocks, 
+uword_t lru_method_cache_t::finish_eviction(unsigned int evicted_blocks, 
                                          unsigned int evictor_blocks)
-=======
-void lru_method_cache_t::print_cache_state(simulator_t& s, std::ostream& dout, 
-                                           size_t active_method) const
+{
+  uword_t blocks_freed = evicted_blocks > evictor_blocks ? 
+                         evicted_blocks - evictor_blocks : 0;
+  
+  Num_blocks_freed += blocks_freed;
+  Max_blocks_freed = std::max(Max_blocks_freed, blocks_freed);
+
+  return blocks_freed;
+}
+
+void lru_method_cache_t::print_cache_state(simulator_t& s, 
+                                           std::ostream& dout) const
 {
   dout << "     { ";
-  for (int i = 1; i <= Num_active_methods; i++) {
-    if (i > 1 && ((i-1) % 4 == 0)) {
+  for (int i = 0; i < Num_active_methods; i++) {
+    if (i > 0 && (i % 4 == 0)) {
       dout << " |\n";
       dout << "       ";
-    } else if (i > 1) {
+    } else if (i > 0) {
       dout << " | ";
     }
-    if (Num_blocks - i == active_method) {
+    if (i == Active_method) {
       dout << "*";
     } else {
       dout << " ";
@@ -336,63 +344,46 @@
     
     std::stringstream ss;
     std::string symbol;
-    s.Symbols.print(ss, Methods[Num_blocks - i].Address, true);
+    s.Symbols.print(ss, Methods[i].Address, true);
     ss >> symbol;
     
     dout << boost::format("0x%1$08x: %2$-22s")
-         % Methods[Num_blocks - i].Address
+         % Methods[i].Address
          % symbol;
   }
   dout << "   }\n";
 }
 
-void lru_method_cache_t::print_hit(simulator_t &s, std::ostream& dout, 
-                                   word_t address) const
-{
-  size_t active_method = 0;
-  // find active method
-  for (int i = 1; i <= Num_active_methods; i++) {
-    if (Methods[Num_blocks - i].Address == address) {
-      active_method = Num_blocks - i;
-      break;
-    }
-  }
-  
+void lru_method_cache_t::print_hit(simulator_t &s, std::ostream& dout) const
+{
   dout << boost::format("M$ HIT:  Entry %1$2d: 0x%2$08x %3$-30s Size: %4$6d, Used: %5$6d\n") 
-       % (Num_blocks - active_method - 1)
-       % Methods[active_method].Address
-       % s.Symbols.find(Methods[active_method].Address) 
-       % Methods[active_method].Num_bytes
-       % Methods[active_method].get_utilized_bytes();
-  
-  print_cache_state(s, dout, active_method);
+       % Active_method
+       % Methods[Active_method].Address
+       % s.Symbols.find(Methods[Active_method].Address) 
+       % Methods[Active_method].Num_bytes
+       % Methods[Active_method].get_utilized_bytes();
+  
+  print_cache_state(s, dout);
   
   dout << "\n";
 }
 
 void lru_method_cache_t::print_miss(simulator_t &s, std::ostream& dout,
-                                    word_t address, uword_t evicted_methods, 
+                                    uword_t evicted_methods, 
                                     uword_t evicted_blocks, 
                                     uword_t blocks_freed, 
                                     bool capacity_miss) const
 {
-  size_t active_method = 0;
-  // find the new active method
-  for (int i = 1; i <= Num_active_methods; i++) {
-    if (Methods[Num_blocks - i].Address == address) {
-      active_method = Num_blocks - i;
-      break;
-    }
-  }
-  
   dout << boost::format("M$ MISS: Entry %1$2d: 0x%2$08x %3$-30s Size: %4$6d, Used: %5$6d\n") 
-       % (Num_blocks - active_method - 1)
-       % Methods[active_method].Address
-       % s.Symbols.find(Methods[active_method].Address) 
-       % Methods[active_method].Num_bytes
-       % Methods[active_method].get_utilized_bytes();
+       % Active_method
+       % Methods[Active_method].Address
+       % s.Symbols.find(Methods[Active_method].Address) 
+       % Methods[Active_method].Num_bytes
+       % Methods[Active_method].get_utilized_bytes();
   if (evicted_methods > 0) {
-    if (capacity_miss) {
+    if (Methods[Active_method].Is_disposable) {
+      dout << "         DISPOSABLE    ";
+    } else if (capacity_miss) {
       dout << "         CAPACITY miss ";
     } else {
       dout << "         TAG SIZE miss ";
@@ -405,21 +396,9 @@
     dout << "         COLD miss\n";
   }
   
-  print_cache_state(s, dout, active_method);
+  print_cache_state(s, dout);
   
   dout << "\n";
-}
-
-bool lru_method_cache_t::read_function_size(simulator_t &s, 
-                                            word_t function_base, 
-                                            uword_t *result_size)
->>>>>>> b3145505
-{
-  uword_t blocks_freed = evicted_blocks > evictor_blocks ? 
-                         evicted_blocks - evictor_blocks : 0;
-  
-  Num_blocks_freed += blocks_freed;
-  Max_blocks_freed = std::max(Max_blocks_freed, blocks_freed);
 }
 
 bool lru_method_cache_t::peek_function_size(simulator_t &s, 
@@ -599,6 +578,7 @@
     
   bool available = false;
   uword_t evicted_blocks = 0;
+  uword_t evicted_methods = 0;
   
   // check status of the method cache
   switch(Phase)
@@ -646,18 +626,14 @@
         
         // update statistics
         Num_hits++;
-<<<<<<< HEAD
         Method_stats[address].Accesses[offset].hits++;
 	assert(!Method_stats[address].Is_disposable);
-=======
-        Method_stats[address].Accesses[offset].first++;
         
         if (s.Dbg_stack.get_stats_options().debug_cache == patmos::DC_ALL &&
             s.Dbg_stack.is_printing())
         {
-          print_hit(s, *s.Dbg_stack.get_stats_options().debug_out, address);
+          print_hit(s, *s.Dbg_stack.get_stats_options().debug_out);
         }
->>>>>>> b3145505
         return true;
       }
       else
@@ -713,6 +689,8 @@
         simulation_exception_t::code_exceeded(address);
       }
 
+      bool capacity_miss = (Num_active_blocks + Current_allocate_blocks > Num_blocks);
+
       // throw other entries out of the cache if needed
       while (Num_active_blocks + Current_allocate_blocks > Num_blocks ||
              Num_active_methods >= Max_methods)
@@ -721,13 +699,14 @@
         
         // Take the last one down..
         evicted_blocks += evict_method(Num_cache_entries - 1, address);
+        evicted_methods++;
         
         // Make the entry invalid in any case, we simulate overwriting the
         // tail here! Any disposable or non-disposable methods are now gone.
         Num_cache_entries--;
       }
       
-      finish_eviction(evicted_blocks, Current_allocate_blocks);
+      uword_t blocks_freed = finish_eviction(evicted_blocks, Current_allocate_blocks);
       
       // Check how many entries we need to move in order to make space for the
       // new one.
@@ -768,7 +747,6 @@
       } else {
         // Throw out the oldest disposable method to make space.
 
-<<<<<<< HEAD
         // There must be at least one disposable method somewhere ...
         assert(Num_cache_entries > Num_active_methods);
         
@@ -787,79 +765,6 @@
       for(unsigned int j = last; j > 0; j--)
       {
         Methods[j] = Methods[j - 1];
-=======
-        uword_t evicted_blocks = 0;
-        uword_t evicted_methods = 0;
-        bool capacity_miss = (Num_active_blocks + Num_allocate_blocks > Num_blocks);
-        
-        // throw other entries out of the cache if needed
-        while (Num_active_blocks + Num_allocate_blocks > Num_blocks ||
-                Num_active_methods >= Num_max_methods)
-        {
-          assert(Num_active_methods > 0);
-          method_info_t &method(Methods[Num_blocks - Num_active_methods]);
-
-          // update eviction statistics
-          evicted_blocks += method.Num_blocks;
-          evicted_methods++;
-          
-          // is this a cache miss due to the limited number of tag?
-          bool is_tag_capacity_miss = (Num_active_blocks +
-                                        Num_allocate_blocks <= Num_blocks);
-
-          update_evict_stats(method, address, is_tag_capacity_miss ? EVICT_TAG 
-                                                              : EVICT_CAPACITY);
-          
-          // evict the method from the cache
-          Num_active_blocks -= method.Num_blocks;
-          Num_active_methods--;
-        }
-        
-        uword_t blocks_freed = evicted_blocks > Num_allocate_blocks ? 
-                               evicted_blocks - Num_allocate_blocks : 0;
-        
-        Num_blocks_freed += blocks_freed;
-        Max_blocks_freed = std::max(Max_blocks_freed, blocks_freed);
-
-        // update counters
-        Num_active_methods++;
-        Num_max_active_methods = std::max(Num_max_active_methods,
-                                          Num_active_methods);
-        Num_active_blocks += Num_allocate_blocks;
-        Num_blocks_allocated += Num_allocate_blocks;
-        Num_max_blocks_allocated = std::max(Num_max_blocks_allocated,
-                                              Num_allocate_blocks);
-        Num_bytes_transferred += get_transfer_size();
-        Num_max_bytes_transferred = std::max(Num_max_bytes_transferred,
-                                              get_transfer_size());
-
-        // shift the remaining blocks
-        for(unsigned int j = Num_blocks - Num_active_methods;
-            j < Num_blocks - 1; j++)
-        {
-          Methods[j] = Methods[j + 1];
-        }
-
-        // insert the new entry at the head of the table
-        Methods[Num_blocks - 1].update(address, Num_allocate_blocks,
-                                                Num_method_size);
-
-        if (s.Dbg_stack.get_stats_options().debug_cache != patmos::DC_NONE &&
-            s.Dbg_stack.is_printing())
-        {
-          print_miss(s, *s.Dbg_stack.get_stats_options().debug_out, address,
-                     evicted_methods, evicted_blocks, blocks_freed, 
-                     capacity_miss);
-        }
-        
-        // proceed to next phase ... the size of the method has been fetched
-        // from memory, now transfer the method's instructions.
-        // NOTE: the next phase starts immediately.
-        Phase = TRANSFER;
-      } else {
-        // keep waiting until the size has been loaded.
-        return false;
->>>>>>> b3145505
       }
 
       // Insert the new entry at the head of the table
@@ -880,6 +785,14 @@
       Num_max_blocks_allocated = std::max(Num_max_blocks_allocated,
                                           Current_allocate_blocks);
 
+      if (s.Dbg_stack.get_stats_options().debug_cache != patmos::DC_NONE &&
+	  s.Dbg_stack.is_printing())
+      {
+	print_miss(s, *s.Dbg_stack.get_stats_options().debug_out,
+		   evicted_methods, evicted_blocks, blocks_freed, 
+		   capacity_miss);
+      }
+
       // proceed to next phase ... the size of the method has been fetched
       // from memory, now transfer the method's instructions.
       assert(Current_allocate_blocks != 0 && Current_method_size != 0);
@@ -940,11 +853,6 @@
 uword_t lru_method_cache_t::get_active_method_base()
 {
   return Methods[Active_method].Address;
-}
-
-size_t lru_method_cache_t::get_active_method() const
-{
-  return Num_blocks - 1;
 }
 
 void lru_method_cache_t::tick(simulator_t &s)
@@ -1218,59 +1126,7 @@
 
 bool fifo_method_cache_t::lookup(simulator_t &s, uword_t address)
 {
-<<<<<<< HEAD
   int index = get_index(s, address);
-=======
-  return base_t::is_available(s, address);
-}
-
-bool fifo_method_cache_t::load_method(simulator_t &s, word_t address, word_t offset)
-{
-  // check if the address is in the cache
-  bool avail = base_t::load_method(s, address, offset);
-
-  if (avail) {
-    // update the active method pointer
-    for(int i = base_t::Num_blocks - 1;
-        i >= (int)(base_t::Num_blocks - base_t::Num_active_methods); i--)
-    {
-      if (base_t::Methods[i].Address == address)
-      {
-        active_method = i;
-      }
-    }
-  }
-
-  return avail;
-}
-
-uword_t fifo_method_cache_t::get_active_method_base()
-{
-  return base_t::Methods[active_method].Address;
-}
-
-size_t fifo_method_cache_t::get_active_method() const
-{
-  return active_method;
-}
-
-bool fifo_method_cache_t::fetch(simulator_t &s, uword_t base, uword_t address, word_t iw[2])
-{
-  // fetch from the currently active method
-  return base_t::do_fetch(s, base_t::Methods[active_method], address, iw);
-}
-
-void fifo_method_cache_t::flush_cache() 
-{
-  if (Num_active_methods < 2) return;
-
-  // Ensure that the active method is not flushed out.
-  method_info_t active = Methods[active_method];
-  Methods[active_method] = Methods[Num_blocks - 1];
-  Methods[Num_blocks - 1] = active;
-  
-  active_method = Num_blocks - 1;
->>>>>>> b3145505
   
   if (index >= 0) {
     Active_method = index;
