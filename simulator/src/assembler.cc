--- conflicted
+++ resolved
@@ -52,10 +52,12 @@
     ALUL_ABS,
     /// relocation of absolute addresses for ALUi instructions
     ALUI_ABS,
-    /// relocation of absolute addresses for PFL instructions
-    PFLB_ABS,
-    /// relocation of relative addresses for PFL instructions
-    PFLB_FREL
+    /// relocation of absolute addresses for CFL instructions
+    CFLB_ABS,
+    /// relocation of relative addresses for CFL instructions
+    CFLB_PCREL,
+    /// relocation of relative addresses for CFL instructions
+    CFLB_FREL
   };
 
   /// Relocation information
@@ -139,8 +141,8 @@
       /// Parse an immediate or label for ALUl and ALUi instructions.
       rule_t ImmALUL, ImmALUI;
 
-      /// Parse an immediate or label for PFL instructions.
-      rule_t ImmPFL_ABS, ImmPFL_FREL;
+      /// Parse an immediate or label for CFL instructions.
+      rule_t ImmCFL_ABS, ImmCFL_FREL, ImmCFL_PCREL;
 
       /// Parse an arbitrary data word.
       rule_t Data_Word;
@@ -211,17 +213,10 @@
         P.back() |= (1ul << (sizeof(word_t)*8 - 1));
         P.push_back(iw2);
       }
-<<<<<<< HEAD
-#if 0
-      /// Encode a halt instruction, consisting of a mts and a ret instruction.
-      /// @return Two encoded instructions.
-      static inline dword_t halt()
-=======
 
       /// Emit a bundle.
       /// \param diw A bundle consisting of two instruction words.
       inline void demit(dword_t diw)
->>>>>>> e393013c
       {
         word_t iw1 = diw >> (sizeof(word_t) * 8);
         word_t iw2 = diw;
@@ -285,16 +280,6 @@
 
         return size;
       }
-#endif
-      //FIXME this has to be revised, once the semantics of call/ret are clear.
-      //      We leave it as two instructions for now, as a mts might be involved later on,
-      //      changing it to one instruction would require the tests to be changed twice.
-      /// Encode a halt instruction, consisting of a nop and a ret 0 instruction.
-      /// @return Two encoded instructions.
-      static inline dword_t halt()
-      {
-        return 0x0780000002400000;
-      }
 
     public:
       /// Construct a parser for instruction path patterns.
@@ -326,7 +311,7 @@
                                        boost::spirit::qi::_1)]                 |
                  boost::spirit::lit("halt")
                  [boost::phoenix::bind(&assembly_line_grammar_t::demit, this,
-                                       0x0780000002400024)]                    |
+                                       0x0780000002400000)]                    |
                  (Instruction1
                   [boost::phoenix::bind(&assembly_line_grammar_t::emit, this,
                                         boost::spirit::qi::_1)] >>
@@ -346,13 +331,8 @@
                           LDT  | dLDT |
                           STT  |
                           STC  |
-<<<<<<< HEAD
-                          CFLi | CFLb | CFLr |
-                          BNE);
-=======
                           BNE  |
-                          PFLi | PFLb | PFLr);
->>>>>>> e393013c
+                          CFLi | CFLb | CFLr);
 
         // All instructions except SPCn, SPNw, CFL, LDT, STT, and STC.
         Instruction2 %= (ALUi | ALUr | ALUu | ALUm | ALUc | ALUp |
@@ -424,15 +404,20 @@
                                       &assembly_line_grammar_t::make_relocation,
                                       this, ALUI_ABS, boost::spirit::_1)];
 
-        ImmPFL_ABS = Imm22s [boost::spirit::_val = boost::spirit::_1]         |
+        ImmCFL_ABS = Imm22s [boost::spirit::_val = boost::spirit::_1]         |
                      Name [boost::spirit::_val = boost::phoenix::bind(
                                       &assembly_line_grammar_t::make_relocation,
-                                      this, PFLB_ABS, boost::spirit::_1)];
-
-        ImmPFL_FREL = Imm22s [boost::spirit::_val = boost::spirit::_1]        |
+                                      this, CFLB_ABS, boost::spirit::_1)];
+
+        ImmCFL_FREL = Imm22s [boost::spirit::_val = boost::spirit::_1]        |
                       Name [boost::spirit::_val = boost::phoenix::bind(
                                       &assembly_line_grammar_t::make_relocation,
-                                      this, PFLB_FREL, boost::spirit::_1)];
+                                      this, CFLB_FREL, boost::spirit::_1)];
+
+        ImmCFL_PCREL = Imm22s [boost::spirit::_val = boost::spirit::_1]        |
+                       Name [boost::spirit::_val = boost::phoenix::bind(
+                                      &assembly_line_grammar_t::make_relocation,
+                                      this, CFLB_PCREL, boost::spirit::_1)];
 
         // parse some arbitrary word-sized data
         Data_Word = (".word" >> Imm)
@@ -685,30 +670,18 @@
                                  stc_format_t::encode, boost::spirit::qi::_1,
                                  boost::spirit::qi::_2, boost::spirit::qi::_3)];
 
-<<<<<<< HEAD
         // Parse CFLb instructions
-        CFLbopc = boost::spirit::lit("call") [boost::spirit::qi::_val = 0] |
-                  boost::spirit::lit("brcf") [boost::spirit::qi::_val = 2] |
+        CFLbopc = boost::spirit::lit("brcf") [boost::spirit::qi::_val = 2] |
                   boost::spirit::lit("br")   [boost::spirit::qi::_val = 1] ;
 
-        CFLb = (Pred >> CFLbopc >> Imm22u)
-              [boost::spirit::qi::_val = boost::phoenix::bind(
-                                 cflb_format_t::encode, boost::spirit::qi::_1,
-                                 boost::spirit::qi::_2, boost::spirit::qi::_3)];
-=======
-        // Parse PFLb instructions
-        PFLbopc = boost::spirit::lit("bs")    [boost::spirit::qi::_val = 0] |
-                  boost::spirit::lit("b")     [boost::spirit::qi::_val = 2] ;
-
-        PFLb = ((Pred >> "bc" >> ImmPFL_FREL)
+        CFLb = ((Pred >> "call" >> ImmCFL_ABS)
                 [boost::spirit::qi::_val = boost::phoenix::bind(
-                                   pflb_format_t::encode, boost::spirit::qi::_1,
-                                   1, boost::spirit::qi::_2)])                 |
-               ((Pred >> PFLbopc >> ImmPFL_ABS)
+                               cflb_format_t::encode, boost::spirit::qi::_1,
+                               0, boost::spirit::qi::_2)]) |
+               ((Pred >> CFLbopc >> ImmCFL_PCREL)
                 [boost::spirit::qi::_val = boost::phoenix::bind(
-                               pflb_format_t::encode, boost::spirit::qi::_1,
-                               boost::spirit::qi::_2, boost::spirit::qi::_3)]);
->>>>>>> e393013c
+                                cflb_format_t::encode, boost::spirit::qi::_1,
+                                boost::spirit::qi::_2, boost::spirit::qi::_3)]);
 
         // Parse CFLi instructions
         CFLiopc = boost::spirit::lit("callr") [boost::spirit::qi::_val = 0] |
@@ -746,8 +719,8 @@
         BOOST_SPIRIT_DEBUG_NODE(Imm4u);       BOOST_SPIRIT_DEBUG_NODE(Imm12u);
         BOOST_SPIRIT_DEBUG_NODE(Imm22s);      BOOST_SPIRIT_DEBUG_NODE(Imm7s);
         BOOST_SPIRIT_DEBUG_NODE(Imm22u);      BOOST_SPIRIT_DEBUG_NODE(ImmALUL);
-        BOOST_SPIRIT_DEBUG_NODE(ImmPFL_ABS);  BOOST_SPIRIT_DEBUG_NODE(ImmALUI);
-        BOOST_SPIRIT_DEBUG_NODE(ImmPFL_FREL);
+        BOOST_SPIRIT_DEBUG_NODE(ImmCFL_ABS);  BOOST_SPIRIT_DEBUG_NODE(ImmALUI);
+        BOOST_SPIRIT_DEBUG_NODE(ImmCFL_FREL);
         BOOST_SPIRIT_DEBUG_NODE(Pred);
         BOOST_SPIRIT_DEBUG_NODE(ALUiopc);     BOOST_SPIRIT_DEBUG_NODE(ALUlropc);
         BOOST_SPIRIT_DEBUG_NODE(ALUuopc);     BOOST_SPIRIT_DEBUG_NODE(ALUmopc);
@@ -824,6 +797,11 @@
         }
 
         word_t address = Line_parser.Symbols[r->second.Symbol];
+        if ( (address & 0x3) != 0) {
+          std::cerr << "Unaligned address: " << address << "\n";
+          return false;
+        }
+
         switch(r->second.Kind)
         {
           case ALUL_ABS:
@@ -834,11 +812,15 @@
             // patch ALUi instruction -- byte addressing
             iw = (iw & ~0xFFF) | (address & 0xFFF);
             break;
-          case PFLB_ABS:
+          case CFLB_ABS:
             // patch branch -- word addressing
             iw = (iw & ~0x3FFFFF) | ((address >> 2) & 0x3FFFFF);
             break;
-          case PFLB_FREL:
+          case CFLB_PCREL:
+            // patch branch -- word addressing
+            iw = (iw & ~0x3FFFFF) | (((address >> 2) - i) & 0x3FFFFF);
+            break;
+          case CFLB_FREL:
             // patch branch -- word addressing
             iw = (iw & ~0x3FFFFF) | (((address - r->second.Last_fstart) >> 2) &
                                      0x3FFFFF);
