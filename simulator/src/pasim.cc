/*
   Copyright 2012 Technical University of Denmark, DTU Compute.
   All rights reserved.

   This file is part of the Patmos simulator.

   Redistribution and use in source and binary forms, with or without
   modification, are permitted provided that the following conditions are met:

      1. Redistributions of source code must retain the above copyright notice,
         this list of conditions and the following disclaimer.

      2. Redistributions in binary form must reproduce the above copyright
         notice, this list of conditions and the following disclaimer in the
         documentation and/or other materials provided with the distribution.

   THIS SOFTWARE IS PROVIDED BY THE COPYRIGHT HOLDER ``AS IS'' AND ANY EXPRESS
   OR IMPLIED WARRANTIES, INCLUDING, BUT NOT LIMITED TO, THE IMPLIED WARRANTIES
   OF MERCHANTABILITY AND FITNESS FOR A PARTICULAR PURPOSE ARE DISCLAIMED. IN
   NO EVENT SHALL THE COPYRIGHT HOLDER OR CONTRIBUTORS BE LIABLE FOR ANY
   DIRECT, INDIRECT, INCIDENTAL, SPECIAL, EXEMPLARY, OR CONSEQUENTIAL DAMAGES
   (INCLUDING, BUT NOT LIMITED TO, PROCUREMENT OF SUBSTITUTE GOODS OR SERVICES;
   LOSS OF USE, DATA, OR PROFITS; OR BUSINESS INTERRUPTION) HOWEVER CAUSED AND
   ON ANY THEORY OF LIABILITY, WHETHER IN CONTRACT, STRICT LIABILITY, OR TORT
   (INCLUDING NEGLIGENCE OR OTHERWISE) ARISING IN ANY WAY OUT OF THE USE OF
   THIS SOFTWARE, EVEN IF ADVISED OF THE POSSIBILITY OF SUCH DAMAGE.

   The views and conclusions contained in the software and documentation are
   those of the authors and should not be interpreted as representing official
   policies, either expressed or implied, of the copyright holder.
 */

//
// Main file of the Patmos Simulator.
//

#include "command-line.h"
#include "loader.h"
#include "data-cache.h"
#include "instruction.h"
#include "method-cache.h"
#include "simulation-core.h"
#include "stack-cache.h"
#include "streams.h"
#include "symbol.h"
#include "memory-map.h"
#include "noc.h"
#include "uart.h"
#include "rtc.h"
#include "excunit.h"
#include "debug/TcpConnection.h"
#include "debug/GdbServer.h"

#include <unistd.h>
#include <termios.h>
#include <signal.h>

#include <cstdlib>
#include <fstream>
#include <iostream>
#include <limits>

#include <boost/program_options.hpp>
#include <boost/scoped_ptr.hpp>


/// Construct a global memory for the simulation.
/// @param burst_time Access time in cycles for memory accesses.
/// @param size The requested size of the memory in bytes.
/// @return An instance of the requested memory.
static patmos::memory_t &create_global_memory(unsigned int cores,
                                              unsigned int cpu_id,
                                              unsigned int size,
                                              unsigned int burst_size,
                                              unsigned int page_size,
                                              unsigned int posted,
                                              unsigned int burst_time,
                                              unsigned int read_delay,
                                              unsigned int refresh_cycles,
                                              bool randomize_mem, 
                                              patmos::mem_check_e chkreads)
{
  if (cores > 1) {
    return *new patmos::tdm_memory_t(size, burst_size, posted, cores, cpu_id,
                                     burst_time, read_delay, refresh_cycles,
                                     randomize_mem, chkreads);
  } 
  else if (cores == 1) {
    if (burst_time == 0 && read_delay == 0)
      return *new patmos::ideal_memory_t(size, randomize_mem, chkreads);
    else if (page_size == 0)
      return *new patmos::fixed_delay_memory_t(size, burst_size, posted, 
                                              burst_time, read_delay,
                                              randomize_mem, chkreads);
    else
      return *new patmos::variable_burst_memory_t(size, burst_size, page_size,
                                              posted, burst_time, read_delay,
                                              randomize_mem, chkreads);
  } 
  else {
    std::cerr << "Invalid number of cores.\n";
    abort();
  }
}

/// Construct a data cache for the simulation.
/// @param dck The kind of the data cache requested.
/// @param size The requested size of the data cache in bytes.
/// @param line_size The size of one cache line.
/// @param gm Global memory accessed on a cache miss.
/// @return An instance of a data cache.
static patmos::data_cache_t &create_data_cache(patmos::set_assoc_cache_type dck,
                                               unsigned int size,
                                               unsigned int line_size,
                                               patmos::memory_t &gm)
{
  unsigned int num_blocks = (size - 1)/line_size + 1;
  // Make it fully-associative?
  unsigned int assoc = dck.associativity > 0 ? dck.associativity : num_blocks;

  switch (dck.policy)
  {
    case patmos::SAC_IDEAL:
      return *new patmos::ideal_data_cache_t(gm);
    case patmos::SAC_NO:
      return *new patmos::no_data_cache_t(gm);
    case patmos::SAC_DM:
      assert(dck.associativity == 1);
      // Fallthrough to LRU with 1-way assoc to model direct mapped cache      
    case patmos::SAC_LRU:
      return *new patmos::set_assoc_data_cache_t<true>(gm, assoc, num_blocks, line_size);
    case patmos::SAC_FIFO:
      return *new patmos::set_assoc_data_cache_t<false>(gm, assoc, num_blocks, line_size);
  };
}

/// Construct a method cache for the simulation.
/// @param mck The kind of the method cache requested.
/// @param size The requested size of the method cache in bytes.
/// @param block_size The size of one cache block in bytes.
/// @param assoc Associativity of the method cache.
/// @param gm Global memory accessed on a cache miss.
/// @return An instance of the requested method  cache kind.
static patmos::instr_cache_t &create_method_cache(patmos::method_cache_e mck,
                                                 unsigned int size,
                                                 unsigned int block_size,
                                                 unsigned int max_methods,
                                                 patmos::memory_t &gm)
{
  // convert size to number of blocks
  unsigned int num_blocks = ((size - 1)/block_size) + 1;
  
  switch(mck)
  {
    case patmos::MC_IDEAL:
      return *new patmos::ideal_method_cache_t(gm);
    case patmos::MC_LRU:
      return *new patmos::lru_method_cache_t(gm, num_blocks, block_size, max_methods);
    case patmos::MC_FIFO:
      return *new patmos::fifo_method_cache_t(gm, num_blocks, block_size, max_methods);
  }

  assert(false);
  abort();
}

static patmos::instr_cache_t &create_iset_cache(patmos::set_assoc_cache_type isck,
       unsigned int size, unsigned int line_size,
       patmos::memory_t &gm)
{
  unsigned int num_blocks = ((size - 1)/line_size) + 1;
  // Make it fully-associative?
  unsigned int assoc = isck.associativity > 0 ? isck.associativity : num_blocks;

  
  switch (isck.policy) {
    case patmos::SAC_IDEAL:
      return *new patmos::instr_cache_wrapper_t<true>(new patmos::ideal_data_cache_t(gm));
    case patmos::SAC_NO:
      return *new patmos::no_instr_cache_t(gm);
    case patmos::SAC_DM:
      assert(isck.associativity == 1);
      // Fallthrough to LRU with 1-way assoc to model direct mapped cache
    case patmos::SAC_LRU:
    {
      patmos::data_cache_t *lru =
        new patmos::set_assoc_data_cache_t<true>(gm, assoc, num_blocks, line_size);

      return *new patmos::instr_cache_wrapper_t<true>(lru);
    }
    case patmos::SAC_FIFO:
    {
      patmos::data_cache_t *fifo =
        new patmos::set_assoc_data_cache_t<false>(gm, assoc, num_blocks, line_size);

      return *new patmos::instr_cache_wrapper_t<true>(fifo);
    }
  }
}

static patmos::instr_cache_t &create_instr_cache(patmos::instr_cache_e ick, 
       patmos::set_assoc_cache_type isck, patmos::method_cache_e mck,
       unsigned int size, unsigned int line_size, unsigned int block_size,
       unsigned int mcmethods, patmos::memory_t &gm)
{
  switch (ick) {
    case patmos::IC_MCACHE:
      return create_method_cache(mck, size, block_size, mcmethods, gm);
    case patmos::IC_ICACHE:
      return create_iset_cache(isck, size, line_size, gm);
    default:
      abort();
  }
}

/// Construct a stack cache for the simulation.
/// @param sck The kind of the stack cache requested.
/// @param size The requested size of the stack cache in bytes.
/// @param bsize The size of burst transfers in bytes.
/// @param gm Global memory accessed on stack cache fills/spills.
/// @param dc Data cache to use if the stack cache type is dcache.
/// @return An instance of the requested stack cache kind.
static patmos::stack_cache_t &create_stack_cache(patmos::stack_cache_e sck,
                                                 unsigned int size,
                                                 unsigned int bsize,
                                                 patmos::memory_t &gm, 
                                                 patmos::memory_t &dc)
{
  switch(sck)
  {
    case patmos::SC_IDEAL:{

      return *new patmos::ideal_stack_cache_t(gm);
}
    case patmos::SC_BLOCK:
    {
      // The stack cache always uses a granularity of words for allocation
      unsigned int num_blocks = (size - 1) / 4 + 1;

      return *new patmos::block_stack_cache_t(gm, num_blocks, 4);
    }
    case patmos::SC_ABLOCK:
    {
      // convert size to number of blocks
      unsigned int num_blocks = (size - 1) / bsize + 1;
        
      return *new patmos::block_aligned_stack_cache_t(gm, num_blocks, bsize);
    }
    case patmos::SC_LBLOCK:
    {
      // convert size to number of blocks
      unsigned int num_blocks = (size - 1) / 4 + 1;
        
      return *new patmos::block_lazy_stack_cache_t(gm, num_blocks, 4);
    }
    case patmos::SC_DCACHE:
    {

      return *new patmos::proxy_stack_cache_t(dc);
    }
  }

  assert(false);
  abort();
}

/// Disable the line buffering 
void disable_line_buffering()
{
  // is it a regular stream anyways?
  if (isatty(STDIN_FILENO))
  {
    struct termios tio;

    // ignore SIGTTOU (which would stop background process)
    signal(SIGTTOU, SIG_IGN);

    // get the termios flags for stdin
    tcgetattr(STDIN_FILENO, &tio);

    // disable buffering
    tio.c_lflag &=(~ICANON);

    // reset the termios flags
    tcsetattr(STDIN_FILENO, TCSANOW, &tio);
  }
}

int main(int argc, char **argv)
{
  // the UART simulation may invoke cin.rdbuf()->in_avail(), which does not work
  // properly when cin is synced with stdio. we thus disable it here, since we
  // are not using stdio anyway.
  disable_line_buffering();
  std::cin.sync_with_stdio(false);

  // define command-line options
  boost::program_options::options_description generic_options(
    "Generic options:\n for memory/cache sizes the following units are allowed:"
    " k, m, g, or kb, mb, gb");
  generic_options.add_options()
    ("help,h", "produce help message")
    ("maxc,c", boost::program_options::value<unsigned int>()->default_value(0, "inf."), "stop simulation after the given number of cycles")
    ("binary,b", boost::program_options::value<std::string>(), "binary or elf-executable file (stdin: -)")
    ("debug", boost::program_options::value<unsigned int>()->implicit_value(0), "enable step-by-step debug tracing after cycle")
    ("debug-fmt", boost::program_options::value<patmos::debug_format_e>()->default_value(patmos::DF_DEFAULT), 
                  "format of the debug trace (short, trace, instr, blocks, calls, calls-indent, default, long, all)")
    ("debug-file", boost::program_options::value<std::string>()->default_value(""), "output debug trace in file (stdout: -)")
    ("debug-intrs", "print out all status changes of the exception unit.")
    ("debug-nopc", "do not print PC and cycles counter in debug output")
    ("debug-access", boost::program_options::value<patmos::address_t>(), "print accesses to the given address or symbol.")
<<<<<<< HEAD
    ("debug-gdb", "enable gdb-debugging interface. use gdb's \"target remote\" command or lldb's \"gdb-remote\" command to debug the program.")
    ("debug-gdb-port", boost::program_options::value<unsigned int>()->default_value(1234), "TCP port to be used for gdb-debugging")
    ("debug-gdb-actions", "print gdb debugging actions (such as setting breakpoints) to stdout")
    ("debug-gdb-messages", "print gdb messages to stdout")
=======
    ("stats-file,o", boost::program_options::value<std::string>()->default_value(""), "write statistics to a file (stdout: -)")
>>>>>>> 52102965
    ("print-stats", boost::program_options::value<patmos::address_t>(), "print statistics for a given function only.")
    ("flush-caches", boost::program_options::value<patmos::address_t>(), "flush all caches when reaching the given address (can be a symbol name).")
    ("full,V", "full statistics output")
    ("verbose,v", "enable short statistics output");

  boost::program_options::options_description memory_options("Memory options");
  memory_options.add_options()
    ("gsize,g",  boost::program_options::value<patmos::byte_size_t>()->default_value(patmos::NUM_MEMORY_BYTES), "global memory size in bytes")
    ("gtime,G",  boost::program_options::value<unsigned int>()->default_value(patmos::NUM_MEMORY_BLOCK_BYTES/4 + 3), 
                 "global memory transfer time per burst in cycles")
    ("tdelay,t", boost::program_options::value<int>()->default_value(0), "read delay to global memory per request in cycles")
    ("trefresh", boost::program_options::value<unsigned int>()->default_value(0), "refresh cycles per TDM round")
    ("bsize",    boost::program_options::value<unsigned int>()->default_value(patmos::NUM_MEMORY_BLOCK_BYTES), "burst size (and alignment) of the memory system.")
    ("psize",    boost::program_options::value<patmos::byte_size_t>()->default_value(0), "Memory page size. Enables variable burst lengths for single-core.")
    ("posted,p", boost::program_options::value<unsigned int>()->default_value(0), "Enable posted writes (sets max queue size)")
    ("lsize,l",  boost::program_options::value<patmos::byte_size_t>()->default_value(patmos::NUM_LOCAL_MEMORY_BYTES), "local memory size in bytes")
    ("mem-rand", boost::program_options::value<unsigned int>()->default_value(0), "Initialize memories with random data")
    ("chkreads", boost::program_options::value<patmos::mem_check_e>()->default_value(patmos::MCK_NONE), 
                 "Check for reads of uninitialized data, either per byte (warn, err) or per access (warn-addr, err-addr). Disables the data cache.");

  boost::program_options::options_description noc_options("Network-on-chip options");
  noc_options.add_options()
    ("nocbase",          boost::program_options::value<patmos::address_t>()->default_value(patmos::NOC_BASE_ADDRESS), "base address of the NOC device map address range")
    ("noc_route_offset", boost::program_options::value<patmos::address_t>()->default_value(patmos::NOC_DMA_P_OFFSET), "offset of the NOC routing information device map")
    ("noc_st_offset",    boost::program_options::value<patmos::address_t>()->default_value(patmos::NOC_DMA_ST_OFFSET), "offset of the NOC slot table device map")
    ("noc_spm_offset",   boost::program_options::value<patmos::address_t>()->default_value(patmos::NOC_SPM_OFFSET), "offset of the NOC SPM")
    ("nocsize",          boost::program_options::value<patmos::byte_size_t>()->default_value(patmos::NOC_SPM_SIZE),   "size of the NOC SPM");
    
  boost::program_options::options_description cache_options("Cache options");
  cache_options.add_options()
    ("dcsize,d", boost::program_options::value<patmos::byte_size_t>()->default_value(patmos::NUM_DATA_CACHE_BYTES), "data cache size in bytes")
    ("dckind,D", boost::program_options::value<patmos::set_assoc_cache_type>()->default_value(patmos::set_assoc_cache_type(patmos::SAC_LRU,2)), 
                 "kind of direct mapped/fully-/set-associative data cache, defaults to lru2 (ideal, no, dm, lru[N], fifo[N])")
    ("dlsize",   boost::program_options::value<patmos::byte_size_t>()->default_value(0), "size of a data cache line in bytes, defaults to burst size if set to 0")

    ("scsize,s", boost::program_options::value<patmos::byte_size_t>()->default_value(patmos::NUM_STACK_CACHE_BYTES), "stack cache size in bytes")
    ("sckind,S", boost::program_options::value<patmos::stack_cache_e>()->default_value(patmos::SC_BLOCK), "kind of stack cache (ideal, block, ablock, lblock, dcache)")

    ("icache,C", boost::program_options::value<patmos::instr_cache_e>()->default_value(patmos::IC_MCACHE), "kind of instruction cache (mcache, icache)")
    ("ickind,K", boost::program_options::value<patmos::set_assoc_cache_type>()->default_value(patmos::set_assoc_cache_type(patmos::SAC_LRU,2)), 
                 "kind of direct mapped/fully-/set-associative I-cache (ideal, no, dm, lru[N], fifo[N]")
    ("ilsize",   boost::program_options::value<patmos::byte_size_t>()->default_value(0), "size of an I-cache line in bytes, defaults to burst size if set to 0")

    ("mcsize,m", boost::program_options::value<patmos::byte_size_t>()->default_value(patmos::NUM_METHOD_CACHE_BYTES), 
                 "method cache / instruction cache size in bytes")
    ("mckind,M", boost::program_options::value<patmos::method_cache_e>()->default_value(patmos::MC_FIFO), "kind of method cache (ideal, lru, fifo)")
    ("mcmethods",boost::program_options::value<unsigned int>()->default_value(patmos::NUM_METHOD_CACHE_MAX_METHODS), 
                 "Maximum number of methods in the method cache, defaults to number of blocks if zero")
    ("mbsize",   boost::program_options::value<patmos::byte_size_t>()->default_value(patmos::NUM_METHOD_CACHE_BLOCK_BYTES), 
                 "method cache block size in bytes, defaults to burst size if zero");

  boost::program_options::options_description sim_options("Simulator options");
  sim_options.add_options()
    ("cpuid",  boost::program_options::value<unsigned int>()->default_value(0), "Set CPU ID in the simulator")
    ("cores,N", boost::program_options::value<unsigned int>()->default_value(1), "Set number of CPUs (enables memory TDM)")
    ("freq",   boost::program_options::value<double>()->default_value(80.0), "Set CPU Frequency in Mhz")
    ("mmbase", boost::program_options::value<patmos::address_t>()->default_value(patmos::IOMAP_BASE_ADDRESS), "base address of the IO device map address range")
    ("mmhigh", boost::program_options::value<patmos::address_t>()->default_value(patmos::IOMAP_HIGH_ADDRESS), "highest address of the IO device map address range")
    ("cpuinfo_offset", boost::program_options::value<patmos::address_t>()->default_value(patmos::CPUINFO_OFFSET), "offset where the cpuinfo device is mapped")
    ("excunit_offset", boost::program_options::value<patmos::address_t>()->default_value(patmos::EXCUNIT_OFFSET), "offset where the exception unit is mapped")
    ("timer_offset", boost::program_options::value<patmos::address_t>()->default_value(patmos::TIMER_OFFSET), "offset where the timer device is mapped")
    ("uart_offset", boost::program_options::value<patmos::address_t>()->default_value(patmos::UART_OFFSET), "offset where the UART device is mapped")
    ("led_offset", boost::program_options::value<patmos::address_t>()->default_value(patmos::LED_OFFSET), "offset where the LED device is mapped");
  
  boost::program_options::options_description uart_options("UART options");
  uart_options.add_options()
    ("in,I", boost::program_options::value<std::string>()->default_value("-"), "input file for UART simulation (stdin: -)")
    ("out,O", boost::program_options::value<std::string>()->default_value("-"), "output file for UART simulation (stdout: -)");

  boost::program_options::options_description interrupt_options("Interrupt options");
  interrupt_options.add_options()
    ("interrupt", boost::program_options::value<int>()->default_value(1), "enable or disable interrupts");

  boost::program_options::positional_options_description pos;
  pos.add("binary", 1);

  boost::program_options::options_description cmdline_options;
  cmdline_options.add(generic_options).add(memory_options).add(cache_options)
                 .add(noc_options).add(sim_options).add(uart_options)
                 .add(interrupt_options);

  // process command-line options
  boost::program_options::variables_map vm;
  try
  {
    boost::program_options::store(
                          boost::program_options::command_line_parser(argc, argv)
                            .options(cmdline_options).positional(pos).run(), vm);
    boost::program_options::notify(vm);

    // help message
    if (vm.count("help")) {
      std::cout << cmdline_options << "\n";
      return 1;
    }
  }
  catch(boost::program_options::error &e)
  {
    std::cerr << cmdline_options << "\n" << e.what() << "\n\n";
    return 1;
  }

  // get some command-line  options
  std::string binary;
  if (vm.count("binary")) {
    binary = (vm["binary"].as<std::string>());
  } else {
    std::cout << "No program to simulate specified. Use --help for more options.\n";
    return 1;
  }
  std::string stats_out(vm["stats-file"].as<std::string>());

  std::string uart_in(vm["in"].as<std::string>());
  std::string uart_out(vm["out"].as<std::string>());

  std::string debug_out(vm["debug-file"].as<std::string>());

  unsigned int cores = vm["cores"].as<unsigned int>();
  unsigned int cpuid = vm["cpuid"].as<unsigned int>();
  double       freq = vm["freq"].as<double>();
  unsigned int mmbase = vm["mmbase"].as<patmos::address_t>().value();
  unsigned int mmhigh = vm["mmhigh"].as<patmos::address_t>().value();
  
  unsigned int nocbase = vm["nocbase"].as<patmos::address_t>().value();
  unsigned int noc_route_offset = vm["noc_route_offset"].as<patmos::address_t>().value();
  unsigned int noc_st_offset = vm["noc_st_offset"].as<patmos::address_t>().value();
  unsigned int noc_spm_offset = vm["noc_spm_offset"].as<patmos::address_t>().value();
  unsigned int nocsize = vm["nocsize"].as<patmos::byte_size_t>().value();
  
  unsigned int cpuinfo_offset = vm["cpuinfo_offset"].as<patmos::address_t>().value();
  unsigned int excunit_offset = vm["excunit_offset"].as<patmos::address_t>().value();
  unsigned int timer_offset = vm["timer_offset"].as<patmos::address_t>().value();
  unsigned int uart_offset = vm["uart_offset"].as<patmos::address_t>().value();
  unsigned int led_offset = vm["led_offset"].as<patmos::address_t>().value();

  unsigned int gsize = vm["gsize"].as<patmos::byte_size_t>().value();
  unsigned int lsize = vm["lsize"].as<patmos::byte_size_t>().value();
  unsigned int dcsize = vm["dcsize"].as<patmos::byte_size_t>().value();
  unsigned int dlsize = vm["dlsize"].as<patmos::byte_size_t>().value();
  unsigned int scsize = vm["scsize"].as<patmos::byte_size_t>().value();
  unsigned int mcsize = vm["mcsize"].as<patmos::byte_size_t>().value();
  unsigned int mbsize = vm["mbsize"].as<patmos::byte_size_t>().value();
  unsigned int ilsize = vm["ilsize"].as<patmos::byte_size_t>().value();
  unsigned int mcmethods= vm["mcmethods"].as<unsigned int>();

  unsigned int gtime = vm["gtime"].as<unsigned int>();
  unsigned int bsize = vm["bsize"].as<unsigned int>();
  unsigned int psize = vm["psize"].as<patmos::byte_size_t>().value();
  unsigned int posted = vm["posted"].as<unsigned int>();
           int tdelay = vm["tdelay"].as<int>();
  unsigned int trefresh = vm["trefresh"].as<unsigned int>();

  patmos::set_assoc_cache_type dck = vm["dckind"].as<patmos::set_assoc_cache_type>();
  patmos::stack_cache_e sck = vm["sckind"].as<patmos::stack_cache_e>();
  patmos::instr_cache_e ick = vm["icache"].as<patmos::instr_cache_e>();
  patmos::method_cache_e mck = vm["mckind"].as<patmos::method_cache_e>();
  patmos::set_assoc_cache_type isck = vm["ickind"].as<patmos::set_assoc_cache_type>();

  patmos::debug_format_e debug_fmt= vm["debug-fmt"].as<patmos::debug_format_e>();
  bool debug_nopc = vm.count("debug-nopc") > 0;
  bool debug_intrs = vm.count("debug-intrs") > 0;
  uint64_t debug_cycle = vm.count("debug") ?
                                vm["debug"].as<unsigned int>() :
                                std::numeric_limits<uint64_t>::max();
  bool debug_gdb = (vm.count("debug-gdb") != 0);
  int debug_gdb_port = 1234;
  if (debug_gdb) {
    debug_gdb_port = vm["debug-gdb-port"].as<unsigned int>();
  }
  bool debug_gdb_actions = (vm.count("debug-gdb-actions") != 0);
  bool debug_gdb_messages = (vm.count("debug-gdb-messages") != 0);
  
  uint64_t max_cycle = vm["maxc"].as<unsigned int>();
  if (!max_cycle) {
    max_cycle = std::numeric_limits<uint64_t>::max();
  }
  
  // TODO make the option accept a list of addresses/symbol names
  bool debug_accesses = vm.count("debug-access") > 0;
  patmos::address_t debug_access_addr;
  if (debug_accesses) {
    debug_access_addr = vm["debug-access"].as<patmos::address_t>();
  }
  
  bool print_stats = vm.count("print-stats") > 0;
  patmos::address_t print_stats_func;
  if (print_stats) {
    print_stats_func = vm["print-stats"].as<patmos::address_t>();
  }

  bool flush_caches = vm.count("flush-caches") > 0;
  patmos::address_t flush_caches_addr;
  if (flush_caches) {
    flush_caches_addr = vm["flush-caches"].as<patmos::address_t>();
  }
  
  bool excunit_enabled = vm["interrupt"].as<int>() > 0;

  bool randomize_mem = vm["mem-rand"].as<unsigned int>() > 0;
  patmos::mem_check_e chkreads = vm["chkreads"].as<patmos::mem_check_e>();
  
  bool long_stats = (vm.count("full") != 0);
  bool verbose = (vm.count("verbose") != 0) || long_stats;

  if (!mbsize) mbsize = bsize;
  
  if (chkreads != patmos::MCK_NONE) {
    // Disable the data cache with --chkreads
    // TODO we should warn about this / abort if the user sets -D .. need to make
    // -D have an implicit_value instead of default_value for this.
    dck.policy = patmos::SAC_NO;
  }
  
  // the exit code, initialized by default to signal an error.
  int exit_code = -1;

  // input/output streams
  std::istream *in = NULL;
  std::istream *uin = NULL;

  std::ostream *sout = NULL;
  std::ostream *uout = NULL;

  std::ostream *dout = NULL;

  // Seed rand with a fixed value so that every simulation run produces the same
  // results.
  srand(0);
  
  // setup simulation framework
  patmos::memory_t &gm = create_global_memory(cores, cpuid, gsize, 
                                              bsize, psize,
                                              posted, gtime, tdelay, trefresh,
                                              randomize_mem, chkreads);
  patmos::instr_cache_t &ic = create_instr_cache(ick, isck, mck, mcsize, 
                                                 ilsize ? ilsize : bsize, 
                                                 mbsize, mcmethods, gm);
  patmos::data_cache_t &dc = create_data_cache(dck, dcsize, 
                                               dlsize ? dlsize : bsize, gm);
  patmos::stack_cache_t &sc = create_stack_cache(sck, scsize, bsize, gm, dc);

  try
  {
    // open streams
    in = patmos::get_stream<std::ifstream>(binary, std::cin);

    uin = patmos::get_stream<std::ifstream>(uart_in, std::cin);
    uout = patmos::get_stream<std::ofstream>(uart_out, std::cout);

    dout = patmos::get_stream<std::ofstream>(debug_out, std::cerr);
    sout = patmos::get_stream<std::ofstream>(stats_out, std::cerr);


    // check if the uart input stream is a tty.
    bool uin_istty = (uin == &std::cin) && isatty(STDIN_FILENO);

    assert(in && sout && uin && uout && dout);

    // finalize simulation framework
    // setup exception unit
    patmos::excunit_t excunit(mmbase+excunit_offset);
    excunit.enable_interrupts(excunit_enabled);
    excunit.enable_debug(debug_intrs);

    // TODO initialize the SPM with random data as well?
    patmos::ideal_memory_t lm(lsize, false, chkreads);
    patmos::ideal_memory_t nm(nocsize, false, patmos::MCK_NONE);
    patmos::memory_map_t mm(lm, std::min(mmbase,nocbase), mmhigh);
    
    patmos::symbol_map_t sym;

    patmos::simulator_t s(gm, mm, dc, ic, sc, sym, excunit);

    // set up timer device
    patmos::rtc_t rtc(s, mmbase+timer_offset, freq);
    rtc.enable_debug(debug_intrs);
    
    // setup IO mapped devices
    patmos::cpuinfo_t cpuinfo(mmbase+cpuinfo_offset, cpuid, freq);
    patmos::uart_t uart(mmbase+uart_offset, *uin, uin_istty, *uout);
    patmos::led_t leds(mmbase+led_offset, *uout);
    patmos::noc_t noc(nocbase, nocbase+noc_route_offset, nocbase+noc_st_offset,
                      nocbase+noc_spm_offset, nocsize, nm);

    mm.add_device(cpuinfo);
    mm.add_device(excunit);
    mm.add_device(uart);
    mm.add_device(leds);
    mm.add_device(rtc);
    mm.add_device(noc);

    // load input program
    patmos::section_list_t text;
    patmos::loader_t *loader = patmos::create_loader(*in);
    patmos::uword_t entry = loader->get_program_entry();
    
    if (!loader->is_ELF()) {
      // some output for compatibility
      std::cerr << boost::format("Loaded: %1% bytes\n") 
                   % loader->get_binary_size();
    }

    try
    {
      loader->load_symbols(sym, text);
      loader->load_to_memory(s, gm);
    }
    catch (patmos::simulation_exception_t e) 
    {
      switch(e.get_kind()) {
        case patmos::simulation_exception_t::UNMAPPED:
          // Unmapped access during loading of code
          if (e.get_cycle() == 0) {
            std::cerr << boost::format("Unmapped access to 0x%x while loading program.\n") % e.get_info();
            break;
          }
          // intended fallthrough to default
        default:
          std::cerr << e.to_string(sym);
      }
      goto _cleanup;
    }
    
    if (debug_accesses) {
      debug_access_addr.parse(sym);
      s.Debug_mem_address.insert(debug_access_addr.value());
    }
    
    // setup stats reset trigger
    if (print_stats) {
      print_stats_func.parse(sym);
      s.Dbg_stack.print_function_stats(print_stats_func.value(), *sout);
    }
  
    if (flush_caches) {
      flush_caches_addr.parse(sym);
      s.flush_caches_at(flush_caches_addr.value());
    }
<<<<<<< HEAD

    // setup gdb debugging interface
    boost::scoped_ptr<patmos::TcpConnection> gdbConnection;
    boost::scoped_ptr<patmos::GdbServer> gdbServer;
    if (debug_gdb)
    {
      std::cerr << "Note: You started the simulator with gdb debugging enabled." << std::endl;
      std::cerr << "Use a gdb-rsp compatible debugger (gdb or lldb) to connect to the simulator and start debugging." << std::endl;
      std::cerr << "Starting gdb server, using port " << debug_gdb_port << ". Waiting for client connection... ";
      gdbConnection.reset(new patmos::TcpConnection(debug_gdb_port));
      std::cerr << " client successfully connected." << std::endl;
      
      gdbServer.reset(new patmos::GdbServer(s.GetDebugInterface(), *gdbConnection));
      gdbServer->SetDebugMessages(debug_gdb_messages);

      s.SetDebugClient(gdbServer.get());
      s.SetDebugActions(debug_gdb_actions);
    }
   
=======
  
>>>>>>> 52102965
    // start execution
    bool success = false;
    try
    {
      s.run(entry, debug_cycle, debug_fmt, *dout, debug_nopc, 
            debug_gdb, max_cycle, long_stats);
      success = true;
    }
    catch (patmos::simulation_exception_t e)
    {
      switch(e.get_kind())
      {
        case patmos::simulation_exception_t::HALT:
          // get the exit code
          exit_code = e.get_info();
          success = true;
          break;
        default:
          std::cerr << e.to_string(sym);
	  std::cerr << s.Dbg_stack;
      }
    }
    
    if (success) {
      if (verbose && !print_stats) {
        s.print_stats(*sout, !long_stats, long_stats);
      }
      if (verbose) {
        *sout << "Pasim options:\n  ";
        
        // TODO make this more generic.. somehow.
        
        if (vm["maxc"].as<unsigned int>())
          *sout << " --maxc=" << max_cycle;
        if (flush_caches)
          *sout << " --flush-caches=" << flush_caches_addr;
        *sout << " --cpuid=" << cpuid << " --cores=" << cores;
        *sout << " --freq=" << freq;
        *sout << " --interrupt=" << excunit_enabled;            

        *sout << "\n  ";
        *sout << " --mmbase=" << mmbase << " --mmhigh=" << mmhigh;
        *sout << " --cpuinfo_offset=" << cpuinfo_offset;
        *sout << " --excunit_offset=" << excunit_offset;
        *sout << " --timer_offset=" << timer_offset;
        *sout << " --uart_offset=" << uart_offset;
        *sout << " --led_offset=" << led_offset;
        
        *sout << "\n  ";
        *sout << " --gsize=" << gsize;
        *sout << " --gtime=" << gtime;
        *sout << " --tdelay=" << tdelay << " --trefresh=" << trefresh;
        *sout << " --bsize=" << bsize << " --psize=" << psize;
        *sout << " --posted=" << posted; 
        
        *sout << "\n  ";
        *sout << " --nocbase=" << nocbase;
        *sout << " --noc_route_offset=" << noc_route_offset;
        *sout << " --noc_st_offset=" << noc_st_offset;
        *sout << " --noc_spm_offset=" << noc_spm_offset;
        *sout << " --nocsize=" << nocsize;
        
        *sout << "\n  ";
        *sout << " --lsize=" << lsize;
        *sout << " --dckind=" << dck;
        *sout << " --dcsize=" << dcsize << " --dlsize=" << dlsize;
        *sout << " --sckind=" << sck;
        *sout << " --scsize=" << scsize;
        
        *sout << "\n  ";
        *sout << " --icache=" << ick << " --ickind=" << isck;
        *sout << " --ilsize=" << ilsize;
        *sout << " --mckind=" << mck;
        *sout << " --mcsize=" << mcsize << " --mbsize=" << mbsize;
        *sout << " --mcmethods=" << mcmethods;
        
        *sout << "\n\n";
      }
    }
  }
  catch(std::ios_base::failure f)
  {
    std::cerr << f.what() << "\n";
  }
  catch(const std::exception& e)
  {
    std::cerr << e.what() << "\n";
  } 


_cleanup:
  // free memory/cache instances
  // note: no need to free the local memory here.
  delete &gm;
  delete &dc;
  delete &ic;
  delete &sc;

  // free streams
  patmos::free_stream(in);

  patmos::free_stream(uin);
  patmos::free_stream(uout);

  patmos::free_stream(dout);
  patmos::free_stream(sout);

  return exit_code;
}<|MERGE_RESOLUTION|>--- conflicted
+++ resolved
@@ -309,14 +309,11 @@
     ("debug-intrs", "print out all status changes of the exception unit.")
     ("debug-nopc", "do not print PC and cycles counter in debug output")
     ("debug-access", boost::program_options::value<patmos::address_t>(), "print accesses to the given address or symbol.")
-<<<<<<< HEAD
+    ("stats-file,o", boost::program_options::value<std::string>()->default_value(""), "write statistics to a file (stdout: -)")
     ("debug-gdb", "enable gdb-debugging interface. use gdb's \"target remote\" command or lldb's \"gdb-remote\" command to debug the program.")
     ("debug-gdb-port", boost::program_options::value<unsigned int>()->default_value(1234), "TCP port to be used for gdb-debugging")
     ("debug-gdb-actions", "print gdb debugging actions (such as setting breakpoints) to stdout")
     ("debug-gdb-messages", "print gdb messages to stdout")
-=======
-    ("stats-file,o", boost::program_options::value<std::string>()->default_value(""), "write statistics to a file (stdout: -)")
->>>>>>> 52102965
     ("print-stats", boost::program_options::value<patmos::address_t>(), "print statistics for a given function only.")
     ("flush-caches", boost::program_options::value<patmos::address_t>(), "flush all caches when reaching the given address (can be a symbol name).")
     ("full,V", "full statistics output")
@@ -655,7 +652,6 @@
       flush_caches_addr.parse(sym);
       s.flush_caches_at(flush_caches_addr.value());
     }
-<<<<<<< HEAD
 
     // setup gdb debugging interface
     boost::scoped_ptr<patmos::TcpConnection> gdbConnection;
@@ -675,9 +671,6 @@
       s.SetDebugActions(debug_gdb_actions);
     }
    
-=======
-  
->>>>>>> 52102965
     // start execution
     bool success = false;
     try
