/*
   Copyright 2014 Technical University of Denmark, DTU Compute. 
   All rights reserved.
   
   This file is part of the time-predictable VLIW processor Patmos.

   Redistribution and use in source and binary forms, with or without
   modification, are permitted provided that the following conditions are met:

      1. Redistributions of source code must retain the above copyright notice,
         this list of conditions and the following disclaimer.

      2. Redistributions in binary form must reproduce the above copyright
         notice, this list of conditions and the following disclaimer in the
         documentation and/or other materials provided with the distribution.

   THIS SOFTWARE IS PROVIDED BY THE COPYRIGHT HOLDER ``AS IS'' AND ANY EXPRESS
   OR IMPLIED WARRANTIES, INCLUDING, BUT NOT LIMITED TO, THE IMPLIED WARRANTIES
   OF MERCHANTABILITY AND FITNESS FOR A PARTICULAR PURPOSE ARE DISCLAIMED. IN
   NO EVENT SHALL THE COPYRIGHT HOLDER OR CONTRIBUTORS BE LIABLE FOR ANY
   DIRECT, INDIRECT, INCIDENTAL, SPECIAL, EXEMPLARY, OR CONSEQUENTIAL DAMAGES
   (INCLUDING, BUT NOT LIMITED TO, PROCUREMENT OF SUBSTITUTE GOODS OR SERVICES;
   LOSS OF USE, DATA, OR PROFITS; OR BUSINESS INTERRUPTION) HOWEVER CAUSED AND
   ON ANY THEORY OF LIABILITY, WHETHER IN CONTRACT, STRICT LIABILITY, OR TORT
   (INCLUDING NEGLIGENCE OR OTHERWISE) ARISING IN ANY WAY OUT OF THE USE OF
   THIS SOFTWARE, EVEN IF ADVISED OF THE POSSIBILITY OF SUCH DAMAGE.

   The views and conclusions contained in the software and documentation are
   those of the authors and should not be interpreted as representing official
   policies, either expressed or implied, of the copyright holder.
 */

/*
 * Message passing API
 * 
 * Author: Rasmus Bo Soerensen (rasmus@rbscloud.dk)
 *
 */

#include "mp.h"

#include <stdio.h>

////////////////////////////////////////////////////////////////////////////
// Functions for library initialization and memory management
////////////////////////////////////////////////////////////////////////////

/// These two arrays are initialized by #mp_init() and only modified by
/// #mp_alloc(), they should not be cached.
static volatile unsigned int * _UNCACHED spm_alloc_array[MAX_CORES];
static volatile unsigned int _UNCACHED spm_size_array[MAX_CORES];

static int test_mem_size_spm(){
  volatile unsigned int _SPM * addr = NOC_SPM_BASE;
  int init = *(addr);
  int tmp;
  *(addr) = 0xFFEEDDCC;
  int i = 2;
  int j = 0;
  for(j = 0; j < 28; j++) {
    tmp = *(addr+i);
    *(addr+i) = 0;
    if (*(addr) == 0) {
      // We found the address where the mapping of the SPM wrapps
      // Restore the state of the memory as is was when the function was called
      *(addr+i) = tmp;
      *(addr) = init;
      // Remember to multiply by 4 for the byte address
      return i << 2;
    }
    i = i << 1;
    if (*(addr) != 0xFFEEDDCC){
      // Memory failure happend
      *(addr+i) = tmp;
      *(addr) = init;
      return -2;
    }
    *(addr+i) = tmp;
  }
  *(addr) = init;
  return -1;
}
  

<<<<<<< HEAD
static void mp_init() {
  // Get cpu ID
  int cpuid = get_cpuid();

  // Find the size of the local communication SPM
  int spm_size = test_mem_size_spm();
  // Check the return value of the test
  if(spm_size == -1) {
    // TODO: Cause disaster
    // test_mem_size_spm() did not find the size of the spm
    DEBUGGER("test_mem_size_spm(): Did not find the size of the memory");
    return;
  } else if (spm_size == -2) {
    // TODO: Cause disaster
    // while executing test_mem_size_spm() a memory failure happend
    DEBUGGER("test_mem_size_spm(): Memory failure found");
    return;
=======
void mp_init() {
  // Initializing the array of pointers to the beginning of the SPMs
  for (int i = 0; i < MAX_CORES; ++i) {
    spm_alloc_array[i] = (volatile unsigned* _UNCACHED) NOC_SPM_BASE;
>>>>>>> 457862b3
  }
  // Initialize the size of the SPM
  spm_size_array[cpuid] = spm_size;

  // Initializing the array of pointers to the beginning of the SPMs
  spm_alloc_array[cpuid] = (volatile unsigned* _UNCACHED) NOC_SPM_BASE;

  // Allocate a zero value for remote resetting of values through the NOC
  barrier_t _SPM * spm_zero = (barrier_t _SPM *) mp_alloc(BARRIER_SIZE);
  *spm_zero = BARRIER_INITIALIZED;
  return;
}

static size_t mp_send_alloc_size(mpd_t* mpd_ptr) {
  size_t send_size = (mpd_ptr->buf_size + FLAG_SIZE) * NUM_WRITE_BUF
                                  + DWALIGN(sizeof(*(mpd_ptr->send_recv_count)));
  return send_size;
}

static size_t mp_recv_alloc_size(mpd_t* mpd_ptr) {
  size_t recv_size = (mpd_ptr->buf_size + FLAG_SIZE) * mpd_ptr->num_buf
                                  + DWALIGN(sizeof(*(mpd_ptr->recv_count)));
  return recv_size;
}

//void _SPM * mp_alloc(coreid_t id, unsigned size) {
//  if (get_cpuid() != NOC_MASTER) {
//    return NULL;
//  }
//  unsigned dw_size = DWALIGN(size);
//  void _SPM * mem_ptr = (void _SPM *) spm_alloc_array[id];
//  unsigned int new_addr = spm_alloc_array[id] + dw_size;
//  if (new_addr > spm_size_array[get_cpuid()] + NOC_SPM_BASE) {
//    // TODO: Cause disaster (Kernel panic)
//    return NULL;
//  }
//  spm_alloc_array[id] = new_addr;
//  DEBUGGER("mp_alloc(): core id %u, dw size %u, allocated addr %x\n",id,dw_size,(int)mem_ptr);
//  return mem_ptr;
//}

void _SPM * mp_alloc(size_t size) {
  // Get cpu ID
  int cpuid = get_cpuid();
  // Align size to double words, this is minimum addressable
  // amount of data from the noc
  size_t dw_size = DWALIGN(size);
  // Read the new pointer from the array of addresses
  unsigned int mem_ptr = spm_alloc_array[cpuid];

  unsigned int new_addr = mem_ptr + dw_size;
  // Check if the allocated memory is there
  if (new_addr > spm_size_array[cpuid] + NOC_SPM_BASE) {
    // TODO: Cause disaster (Kernel panic)
    DEBUGGER("mp_alloc(): Alloc failed. No more memory in SPM");
    return NULL;
  }
  spm_alloc_array[cpuid] = new_addr;
  DEBUGGER("mp_alloc(): core id %u, dw size %u, allocated addr %x\n",cpuid,dw_size,(int)mem_ptr);
  return (void _SPM *)mem_ptr;
}

void mp_mem_init(coreid_t id, void _SPM* spm_addr) {
  int cpuid = get_cpuid();
  if (cpuid != NOC_MASTER) {
    return;
  }
  if (cpuid == id) {
    *((int _SPM*)spm_addr) = 0;
  } else {
    noc_send(id,spm_addr,NOC_SPM_BASE,8);
  }
}


////////////////////////////////////////////////////////////////////////////
// Functions for initializing the message passing API
////////////////////////////////////////////////////////////////////////////

int mp_chan_init(mpd_t* mpd_ptr, coreid_t sender, coreid_t receiver,
          unsigned buf_size, unsigned num_buf) {

  if (get_cpuid() != NOC_MASTER) {
    DEBUGGER("mp_chan_init(): called by non-master");
    return 0;
  }
  
  /* COMMON INITIALIZATION */

  // Align the buffer size to double words and add the flag size
  mpd_ptr->buf_size = DWALIGN(buf_size);
  mpd_ptr->num_buf = num_buf;
  
  mpd_ptr->recv_id = receiver;
  mpd_ptr->send_id = sender;

  mpd_ptr->send_addr = mp_alloc(sender,mp_send_alloc_size(mpd_ptr));
  mpd_ptr->recv_addr = mp_alloc(receiver,mp_recv_alloc_size(mpd_ptr));

  if (mpd_ptr->send_addr == NULL || mpd_ptr->recv_addr == NULL) {
    DEBUGGER("mp_chan_init(): SPM allocation failed");
    return 0;
  }


  /* SENDER INITIALIZATION */


  int send_recv_count_offset = (mpd_ptr->buf_size + FLAG_SIZE) * NUM_WRITE_BUF;
  mpd_ptr->send_recv_count = (volatile unsigned _SPM *)((char*)mpd_ptr->send_addr + send_recv_count_offset);
  // TODO: sender_recv_count must be initialized through the NoC
  if (get_cpuid() == mpd_ptr->send_id) {
    *(mpd_ptr->send_recv_count) = 0;
  } else {
    noc_send(mpd_ptr->send_id,mpd_ptr->send_recv_count,NOC_SPM_BASE,4);
  }
  DEBUGGER("mp_chan_init(): Initialization at sender done.\n");
  // Initialize send count to 0 and recv count to 0.
  mpd_ptr->send_count = 0;
  mpd_ptr->send_ptr = 0;
  
  mpd_ptr->write_buf = mpd_ptr->send_addr;
  mpd_ptr->shadow_write_buf = (volatile void _SPM *)((char*)mpd_ptr->send_addr + (mpd_ptr->buf_size + FLAG_SIZE));


  /* RECEIVER INITIALIZATION */

  mpd_ptr->read_buf = mpd_ptr->recv_addr;
  mpd_ptr->recv_ptr = 0;

  int recv_count_offset = (mpd_ptr->buf_size + FLAG_SIZE) * num_buf;
  mpd_ptr->recv_count = (volatile unsigned _SPM *)((char*)mpd_ptr->recv_addr + recv_count_offset);
  
  // TODO: must be initialized through the NoC
  if (get_cpuid() == mpd_ptr->recv_id) {
    *(mpd_ptr->recv_count) = 0;
  } else {
    noc_send(mpd_ptr->recv_id,mpd_ptr->recv_count,NOC_SPM_BASE,4);
  }
  
  
  
  // Initialize last word in each buffer to FLAG_INVALID
  for (int i = 0; i < mpd_ptr->num_buf; i++) {
    // TODO: calculate address and do write with a noc_send()
    // Calculate the address of the local receiving buffer
    int locl_addr_offset = (mpd_ptr->buf_size + FLAG_SIZE) * i;
    volatile void _SPM * calc_locl_addr = &mpd_ptr->recv_addr[locl_addr_offset];

    volatile int _SPM * flag_addr = (volatile int _SPM *)((char*)calc_locl_addr + mpd_ptr->buf_size);

    if (get_cpuid() == mpd_ptr->recv_id) {
      *(flag_addr) = 0;
    } else {
      noc_send(mpd_ptr->recv_id,flag_addr,NOC_SPM_BASE,4);
    }
    
  }

  DEBUGGER("mp_chan_init(): Initialization at receiver done.\n");

  return 1;
}

int mp_communicator_init(communicator_t* comm, unsigned count,
              const coreid_t member_ids [], unsigned msg_size) {
  if (get_cpuid() != NOC_MASTER) {
    return 0;
  }
  comm->count = count;
  comm->msg_size = msg_size;
  comm->addr = (volatile void _SPM **) malloc(sizeof(void*)*count);

  DEBUGGER("mp_communicator_init(): malloc size %lu\n",sizeof(void*)*count);
  
  coreset_clearall(&comm->barrier_set);
  for (int i = 0; i < count; ++i) {
    coreset_add(member_ids[i],&comm->barrier_set);
    comm->addr[i] = (volatile void _SPM *) mp_alloc(member_ids[i],count*BARRIER_SIZE+msg_size+FLAG_SIZE);


    if (get_cpuid() == member_ids[i]) {
      for (int j = 0; j < count; ++j) {
        *((volatile unsigned long long _SPM *)((unsigned)comm->addr[i] + (j*BARRIER_SIZE))) = BARRIER_INITIALIZED;
      }
      *((volatile unsigned long long _SPM *)((unsigned)comm->addr[i] + (count*BARRIER_SIZE) + msg_size)) = FLAG_INVALID;
    } else {      
      for (int j = 0; j < count; ++j) {
        noc_send(member_ids[i],
                (volatile int _SPM *)((unsigned)comm->addr[i] + (j*BARRIER_SIZE)),
                NOC_SPM_BASE,
                BARRIER_SIZE);
      }
      noc_send(member_ids[i],
              (volatile int _SPM *)((unsigned)comm->addr[i] + (count*BARRIER_SIZE) + msg_size),
              NOC_SPM_BASE,
              BARRIER_SIZE);
    }  
  }
  
  return 1;
}

////////////////////////////////////////////////////////////////////////////
// Functions for queuing point-to-point transmission of data
////////////////////////////////////////////////////////////////////////////

int mp_nbsend(mpd_t* mpd_ptr) {

  // Calculate the address of the remote receiving buffer
  int rmt_addr_offset = (mpd_ptr->buf_size + FLAG_SIZE) * mpd_ptr->send_ptr;
  volatile void _SPM * calc_rmt_addr = &mpd_ptr->recv_addr[rmt_addr_offset];
  *(volatile int _SPM *)((char*)mpd_ptr->write_buf + mpd_ptr->buf_size) = FLAG_VALID;

  if ((mpd_ptr->send_count) - *(mpd_ptr->send_recv_count) == mpd_ptr->num_buf) {
    DEBUGGER("mp_nbsend(): NO room in queue\n");
    return 0;
  }
  if (!noc_nbsend(mpd_ptr->recv_id,calc_rmt_addr,mpd_ptr->write_buf,mpd_ptr->buf_size + FLAG_SIZE)) {
    DEBUGGER("mp_nbsend(): NO DMA free\n");
    return 0;
  }

  // Increment the send counter
  mpd_ptr->send_count++;

  // Move the send pointer
  if (mpd_ptr->send_ptr == mpd_ptr->num_buf-1) {
    mpd_ptr->send_ptr = 0;
  } else {
    mpd_ptr->send_ptr++;  
  }

  // Swap write_buf and shadow_write_buf
  volatile void _SPM * tmp = mpd_ptr->write_buf;
  mpd_ptr->write_buf = mpd_ptr->shadow_write_buf;
  mpd_ptr->shadow_write_buf = tmp;

  return 1;
}

void mp_send(mpd_t* mpd_ptr) {
  _Pragma("loopbound min 1 max 1")
  while(!mp_nbsend(mpd_ptr));
}

int mp_nbrecv(mpd_t* mpd_ptr) {

  // Calculate the address of the local receiving buffer
  int locl_addr_offset = (mpd_ptr->buf_size + FLAG_SIZE) * mpd_ptr->recv_ptr;
  volatile void _SPM * calc_locl_addr = &mpd_ptr->recv_addr[locl_addr_offset];

  volatile int _SPM * recv_flag = (volatile int _SPM *)((char*)calc_locl_addr + mpd_ptr->buf_size);

  if (*recv_flag == FLAG_INVALID) {
    DEBUGGER("mp_nbrecv(): Recv flag %x\n",*recv_flag);
    return 0;
  }

  // Move the receive pointer
  if (mpd_ptr->recv_ptr == mpd_ptr->num_buf - 1) {
    mpd_ptr->recv_ptr = 0;
  } else {
    mpd_ptr->recv_ptr++;
  }

  // Set the reception flag of the received message to FLAG_INVALID
  *recv_flag = FLAG_INVALID;

  // Set the new read buffer pointer
  mpd_ptr->read_buf = calc_locl_addr;

  return 1;
}

void mp_recv(mpd_t* mpd_ptr) {
  while(!mp_nbrecv(mpd_ptr));
}

int mp_nback(mpd_t* mpd_ptr){
  // Check previous acknowledgement transfer before updating counter in SPM
  if (!noc_done(mpd_ptr->send_id)) { return 0; }
  // Increment the receive counter
  (*mpd_ptr->recv_count)++;
  // Update the remote receive count
  int success = noc_nbsend(mpd_ptr->send_id,mpd_ptr->send_recv_count,mpd_ptr->recv_count,8);
  if (!success) {
    (*mpd_ptr->recv_count)--;
  }
  return success;
}

void mp_ack(mpd_t* mpd_ptr){
  // Await previous acknowledgement transfer before updating counter in SPM
  while (!noc_done(mpd_ptr->send_id)) { /* spin */ }
  // Increment the receive counter
  (*mpd_ptr->recv_count)++;
  // Update the remote receive count
  noc_send(mpd_ptr->send_id,mpd_ptr->send_recv_count,mpd_ptr->recv_count,8);
  return;
}


////////////////////////////////////////////////////////////////////////////
// Functions for sampling point-to-point transmission of data
////////////////////////////////////////////////////////////////////////////

void mp_write(mpd_t* mpd_ptr) {
  // Sampling of the write pointer to get rid of transient hazards.
  // We sample the write poiniter twice, if the two samples are
  // different, the write_pointer just changed, and therefore it is
  // safe to sample it once more and rely on the newest sample,
  // because it cannot change that often
  int write_ptr = *(mpd_ptr->write_ptr);
  int write_ptr_tmp = *(mpd_ptr->write_ptr);
  if (write_ptr != write_ptr_tmp) {
    write_ptr = *(mpd_ptr->write_ptr);
  }
  // Calculate the address of the remote receiving buffer
  int rmt_addr_offset = (mpd_ptr->buf_size + FLAG_SIZE) * write_ptr;
  volatile void _SPM * calc_rmt_addr = &mpd_ptr->recv_addr[rmt_addr_offset];
  *(volatile int _SPM *)((char*)mpd_ptr->write_buf + mpd_ptr->buf_size) = FLAG_VALID;

  // Send the new sample to the remote receiving buffer
  noc_send(mpd_ptr->recv_id,calc_rmt_addr,mpd_ptr->write_buf,mpd_ptr->buf_size + FLAG_SIZE);

  // Swap write_buf and shadow_write_buf
  volatile void _SPM * tmp = mpd_ptr->write_buf;
  mpd_ptr->write_buf = mpd_ptr->shadow_write_buf;
  mpd_ptr->shadow_write_buf = tmp;

  return;
}

void mp_read(mpd_t* mpd_ptr) {

  // Update the write pointer to point to the other buffer.
  unsigned int read_buf = mpd_ptr->write_ptr;
  mpd_ptr->write_ptr = (read_buf + 1) % NUM_WRITE_BUF;
  // Send the update write pointer to the sender.
  noc_send(mpd_ptr->send_id,mpd_ptr->,mpd_ptr->write_ptr,sizeof(mpd_ptr->write_ptr));
  // Wait fo the write pointer to propergate to the sender
  // and a possible sample to propergate from the sender
  // to the receiver
  // Calculate the address of the local receiving buffer
  int locl_addr_offset = (mpd_ptr->buf_size + FLAG_SIZE) * mpd_ptr->recv_ptr;
  volatile void _SPM * calc_locl_addr = &mpd_ptr->recv_addr[locl_addr_offset];

  volatile int _SPM * recv_flag = (volatile int _SPM *)((char*)calc_locl_addr + mpd_ptr->buf_size);

  if (*recv_flag == FLAG_INVALID) {
    DEBUGGER("mp_nbrecv(): Recv flag %x\n",*recv_flag);
    return 0;
  }

  // Move the receive pointer
  if (mpd_ptr->recv_ptr == mpd_ptr->num_buf - 1) {
    mpd_ptr->recv_ptr = 0;
  } else {
    mpd_ptr->recv_ptr++;
  }

  // Set the reception flag of the received message to FLAG_INVALID
  *recv_flag = FLAG_INVALID;

  // Set the new read buffer pointer
  mpd_ptr->read_buf = calc_locl_addr;

  return 1;
}


////////////////////////////////////////////////////////////////////////////
// Functions for collective behaviour
////////////////////////////////////////////////////////////////////////////

static void mp_barrier_int(communicator_t* comm, unsigned index){
  coreset_t barrier_set = comm->barrier_set;
  volatile void _SPM **addr_arr = (volatile void _SPM **)&comm->addr[0];
  unsigned local_addr = (unsigned)addr_arr[index];
  unsigned count = comm->count;
  volatile barrier_t _SPM * addr = (volatile barrier_t _SPM *)(local_addr +
                               index*BARRIER_SIZE);
  unsigned phase;
  switch(*addr){
    case BARRIER_PHASE_0:
      *addr = BARRIER_PHASE_1;
      phase = 1;
      break;
    case BARRIER_PHASE_1:
      *addr = BARRIER_PHASE_2;
      phase = 2;
      break;
    case BARRIER_PHASE_2:
      *addr = BARRIER_PHASE_3;
      phase = 3;
      break;
    case BARRIER_PHASE_3:
      *addr = BARRIER_PHASE_0;
      phase = 0;
      break;
  }
  unsigned local_val = (unsigned)addr + (phase & 1)*sizeof(unsigned);
  DEBUGGER("\tBarrier phase\t%016llx\n\tPhase\t%d\n\tLocal val\t%08x@%08x\n",
            *addr,
            phase,
            *(volatile unsigned _SPM *)local_val,
            local_val);
  noc_multisend_cs(&barrier_set,addr_arr,index*BARRIER_SIZE,addr,BARRIER_SIZE);
  
  void * addr_a = (void*)local_addr;
  _Pragma("loopbound min 0 max 9")
  for(unsigned cpu_index = 0; cpu_index < count; cpu_index++) {
    unsigned remote_val = (unsigned)addr_a + cpu_index*BARRIER_SIZE+ (phase & 1)*sizeof(unsigned);
    DEBUGGER("\t--------\n\tCPUIDX\t%u\n\tRemote val\t%08x@%08x\n",
              cpu_index,
              *(volatile unsigned _SPM *)remote_val,
              remote_val);
    unsigned comp = *(volatile unsigned _SPM *)local_val;

    _Pragma("loopbound min 1 max 1")
    while (!(*(volatile unsigned _SPM *)remote_val == comp)) {
    }
    DEBUGGER("\tBarrier reached\n");
    
  }
  return;
}

void mp_barrier(communicator_t* comm){
  //if(coreset_contains(get_cpuid(),&comm->barrier_set) == 0) {
  //  if(get_cpuid() == 0) {
  //    printf("mp_barrier(): Bad barrier call!!");
  //  }
  //}
  //DEBUG_CORECHECK(coreset_contains(get_cpuid(),&comm->barrier_set) != 0);
  // Something bad happens if mp_barrier() is called by a core
  // that is not in the communicator.
  unsigned index = 0;
  unsigned cpuid = get_cpuid();
  coreset_t barrier_set = comm->barrier_set;
  for (unsigned i = 0; i < get_cpucnt(); ++i) {
    if(coreset_contains(i,&barrier_set) != 0 && i < cpuid) {
      index++;
    }
  }
  DEBUGGER("mp_barrier():\n\tIndex\t%d\n",index);
  mp_barrier_int(comm,index);
  return;
}

void mp_broadcast(communicator_t* comm, coreid_t root) {
  unsigned index = 0;
  for (unsigned i = 0; i < get_cpucnt(); ++i) {
    if(coreset_contains(i,&comm->barrier_set) != 0 && i < get_cpuid()) {
      index++;
    }
  }
  mp_barrier_int(comm,index);
  

  volatile unsigned _SPM * flag_addr = (volatile unsigned _SPM*)(
                                  (unsigned)comm->addr[index]
                                           +comm->count*BARRIER_SIZE
                                           +comm->msg_size);

  DEBUGGER("mp_broadcast():\n\tindex\t%d\n",index);
  DEBUGGER("\tflag_addr\t%x\n",(unsigned)flag_addr);
  
  if (get_cpuid() == root) {
    *flag_addr = FLAG_VALID;
    volatile unsigned _SPM * src_addr = (volatile unsigned _SPM*)(
                                  (unsigned)comm->addr[index]
                                           +comm->count*BARRIER_SIZE);
    DEBUGGER("\tsrc addr\t%08x\n\tflag val\t%08x\n",(unsigned)src_addr,(unsigned)(*flag_addr));
    noc_multisend_cs(&comm->barrier_set,
                     (volatile void _SPM **)comm->addr,
                     comm->count*BARRIER_SIZE,
                     (volatile void _SPM *)src_addr,
                     comm->msg_size+BARRIER_SIZE);
    noc_wait_dma(comm->barrier_set);
  } else {

    _Pragma("loopbound min 1 max 1")
    while(!(*flag_addr == FLAG_VALID)) {
      /* Spin */
      DEBUGGER("\tflag value %08x\n",(unsigned)*flag_addr);
    }
  }
  *flag_addr = FLAG_INVALID;
  return;
}<|MERGE_RESOLUTION|>--- conflicted
+++ resolved
@@ -82,8 +82,7 @@
 }
   
 
-<<<<<<< HEAD
-static void mp_init() {
+void mp_init() {
   // Get cpu ID
   int cpuid = get_cpuid();
 
@@ -100,12 +99,6 @@
     // while executing test_mem_size_spm() a memory failure happend
     DEBUGGER("test_mem_size_spm(): Memory failure found");
     return;
-=======
-void mp_init() {
-  // Initializing the array of pointers to the beginning of the SPMs
-  for (int i = 0; i < MAX_CORES; ++i) {
-    spm_alloc_array[i] = (volatile unsigned* _UNCACHED) NOC_SPM_BASE;
->>>>>>> 457862b3
   }
   // Initialize the size of the SPM
   spm_size_array[cpuid] = spm_size;
@@ -310,7 +303,7 @@
 }
 
 ////////////////////////////////////////////////////////////////////////////
-// Functions for queuing point-to-point transmission of data
+// Functions for point-to-point transmission of data
 ////////////////////////////////////////////////////////////////////////////
 
 int mp_nbsend(mpd_t* mpd_ptr) {
