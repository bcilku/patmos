/*
   Copyright 2014 Technical University of Denmark, DTU Compute. 
   All rights reserved.
   
   This file is part of the time-predictable VLIW processor Patmos.

   Redistribution and use in source and binary forms, with or without
   modification, are permitted provided that the following conditions are met:

      1. Redistributions of source code must retain the above copyright notice,
         this list of conditions and the following disclaimer.

      2. Redistributions in binary form must reproduce the above copyright
         notice, this list of conditions and the following disclaimer in the
         documentation and/or other materials provided with the distribution.

   THIS SOFTWARE IS PROVIDED BY THE COPYRIGHT HOLDER ``AS IS'' AND ANY EXPRESS
   OR IMPLIED WARRANTIES, INCLUDING, BUT NOT LIMITED TO, THE IMPLIED WARRANTIES
   OF MERCHANTABILITY AND FITNESS FOR A PARTICULAR PURPOSE ARE DISCLAIMED. IN
   NO EVENT SHALL THE COPYRIGHT HOLDER OR CONTRIBUTORS BE LIABLE FOR ANY
   DIRECT, INDIRECT, INCIDENTAL, SPECIAL, EXEMPLARY, OR CONSEQUENTIAL DAMAGES
   (INCLUDING, BUT NOT LIMITED TO, PROCUREMENT OF SUBSTITUTE GOODS OR SERVICES;
   LOSS OF USE, DATA, OR PROFITS; OR BUSINESS INTERRUPTION) HOWEVER CAUSED AND
   ON ANY THEORY OF LIABILITY, WHETHER IN CONTRACT, STRICT LIABILITY, OR TORT
   (INCLUDING NEGLIGENCE OR OTHERWISE) ARISING IN ANY WAY OUT OF THE USE OF
   THIS SOFTWARE, EVEN IF ADVISED OF THE POSSIBILITY OF SUCH DAMAGE.

   The views and conclusions contained in the software and documentation are
   those of the authors and should not be interpreted as representing official
   policies, either expressed or implied, of the copyright holder.
 */

/*
 * Slave for CMP boot loader.
 * 
 * Author: Wolfgang Puffitsch (wpuffitsch@gmail.com)
 *
 */

#include "boot.h"
#include "cmpboot.h"
#include "include/patio.h"

#include "include/bootable.h"

#define DELAY 1000*1

int main(void)
{

  // wait a little bit in case of the TU/e memory controller not being ready
  int val = TIMER_US_LOW+DELAY;
  while (TIMER_US_LOW-val < 0)
    ;
  // overwrite any potential leftovers from previous runs
  boot_info->master.status = STATUS_NULL;
  boot_info->master.entrypoint = NULL;
  boot_info->slave[get_cpuid()].status = STATUS_NULL;
  boot_info->slave[get_cpuid()].return_val = -1;

  do {
    // make sure the own status is visible
    boot_info->slave[get_cpuid()].status = STATUS_BOOT;
    // until master has booted
  } while (boot_info->master.status != STATUS_BOOT);

  // wait until master has downloaded
  while (boot_info->master.status != STATUS_INIT) {
    /* spin */
  }  
  // acknowledge reception of start status
  boot_info->slave[get_cpuid()].status = STATUS_INIT;

  // call the application's _start()
  int retval = -1;
  if (boot_info->master.entrypoint != NULL) {
    retval = (*boot_info->master.entrypoint)();
  }
  // Return may be "unclean" and leave registers clobbered.
  asm volatile ("" : :
                : "$r2", "$r3", "$r4", "$r5",
                  "$r6", "$r7", "$r8", "$r9",
                  "$r10", "$r11", "$r12", "$r13",
                  "$r14", "$r15", "$r16", "$r17",
                  "$r18", "$r19", "$r20", "$r21",
                  "$r22", "$r23", "$r24", "$r25",
                  "$r26", "$r27", "$r28", "$r29",
                  "$r30", "$r31");

  boot_info->slave[get_cpuid()].return_val = retval;
  
  // wait until master application has returned
  do {
    // notify master that application has returned
    boot_info->slave[get_cpuid()].status = STATUS_RETURN;
  } while (boot_info->master.status != STATUS_RETURN); 
  
  // TODO: report return value back to master

  // clear caches and loop back
  inval_dcache();
  inval_mcache();
<<<<<<< HEAD
  main();
=======
  _start();
>>>>>>> 52102965

  return 0;
}<|MERGE_RESOLUTION|>--- conflicted
+++ resolved
@@ -100,11 +100,7 @@
   // clear caches and loop back
   inval_dcache();
   inval_mcache();
-<<<<<<< HEAD
-  main();
-=======
   _start();
->>>>>>> 52102965
 
   return 0;
 }