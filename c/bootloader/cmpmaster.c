/*
   Copyright 2014 Technical University of Denmark, DTU Compute. 
   All rights reserved.
   
   This file is part of the time-predictable VLIW processor Patmos.

   Redistribution and use in source and binary forms, with or without
   modification, are permitted provided that the following conditions are met:

      1. Redistributions of source code must retain the above copyright notice,
         this list of conditions and the following disclaimer.

      2. Redistributions in binary form must reproduce the above copyright
         notice, this list of conditions and the following disclaimer in the
         documentation and/or other materials provided with the distribution.

   THIS SOFTWARE IS PROVIDED BY THE COPYRIGHT HOLDER ``AS IS'' AND ANY EXPRESS
   OR IMPLIED WARRANTIES, INCLUDING, BUT NOT LIMITED TO, THE IMPLIED WARRANTIES
   OF MERCHANTABILITY AND FITNESS FOR A PARTICULAR PURPOSE ARE DISCLAIMED. IN
   NO EVENT SHALL THE COPYRIGHT HOLDER OR CONTRIBUTORS BE LIABLE FOR ANY
   DIRECT, INDIRECT, INCIDENTAL, SPECIAL, EXEMPLARY, OR CONSEQUENTIAL DAMAGES
   (INCLUDING, BUT NOT LIMITED TO, PROCUREMENT OF SUBSTITUTE GOODS OR SERVICES;
   LOSS OF USE, DATA, OR PROFITS; OR BUSINESS INTERRUPTION) HOWEVER CAUSED AND
   ON ANY THEORY OF LIABILITY, WHETHER IN CONTRACT, STRICT LIABILITY, OR TORT
   (INCLUDING NEGLIGENCE OR OTHERWISE) ARISING IN ANY WAY OUT OF THE USE OF
   THIS SOFTWARE, EVEN IF ADVISED OF THE POSSIBILITY OF SUCH DAMAGE.

   The views and conclusions contained in the software and documentation are
   those of the authors and should not be interpreted as representing official
   policies, either expressed or implied, of the copyright holder.
 */

/*
 * Master for CMP boot loader.
 * 
 * Author: Wolfgang Puffitsch (wpuffitsch@gmail.com)
 *
 */

#include "boot.h"
#include "cmpboot.h"
#include "include/patio.h"

#include "include/bootable.h"

#define DELAY 1000*1

// #define DEBUG

int main(void)
{

  // wait a little bit in case of the TU/e memory controller not being ready
  int val = TIMER_US_LOW+DELAY;
#ifdef DEBUG // Interleaving the writing of "BOOT" with the waiting.
             // This should make the timing behaviour for DEBUG and 
             // not DEBUG more alike 
  WRITE("BOOT\n", 5);
#endif
  while (TIMER_US_LOW-val < 0)
    ;

  // overwrite potential leftovers from previous runs
  boot_info->master.status = STATUS_NULL;
  boot_info->master.entrypoint = NULL;
  for (unsigned i = 0; i < MAX_CORES; i++) {
    boot_info->slave[i].status = STATUS_NULL;
    boot_info->slave[i].return_val = -1;
  }

  // give the slaves some time to boot
  for (unsigned i = 0; i < 0x10; i++) {
    boot_info->master.status = STATUS_BOOT;
  }

#ifdef DEBUG
  WRITE("DOWN\n", 5);
#endif

  // download application
  boot_info->master.entrypoint = download();
#ifdef DEBUG
  // force some valid address for debugging
  if (boot_info->master.entrypoint == NULL) {
    boot_info->master.entrypoint = 0x20084;
  }
#endif

  static char msg[10];

#ifdef DEBUG
  WRITE("START ", 6);
    
  msg[0] = XDIGIT(((int)boot_info->master.entrypoint >> 28) & 0xf);
  msg[1] = XDIGIT(((int)boot_info->master.entrypoint >> 24) & 0xf);
  msg[2] = XDIGIT(((int)boot_info->master.entrypoint >> 20) & 0xf);
  msg[3] = XDIGIT(((int)boot_info->master.entrypoint >> 16) & 0xf);
  msg[4] = XDIGIT(((int)boot_info->master.entrypoint >> 12) & 0xf);
  msg[5] = XDIGIT(((int)boot_info->master.entrypoint >>  8) & 0xf);
  msg[6] = XDIGIT(((int)boot_info->master.entrypoint >>  4) & 0xf);
  msg[7] = XDIGIT(((int)boot_info->master.entrypoint >>  0) & 0xf);
  msg[8] = '\n';
  WRITE(msg, 9);
#endif

  // notify slaves that they can call _start()
  boot_info->master.status = STATUS_INIT;

  // call the application's _start()
  int retval = -1;
  if (boot_info->master.entrypoint != NULL) {
    retval = (*boot_info->master.entrypoint)();

    // Return may be "unclean" and leave registers clobbered.
    asm volatile ("" : :
                  : "$r2", "$r3", "$r4", "$r5",
                    "$r6", "$r7", "$r8", "$r9",
                    "$r10", "$r11", "$r12", "$r13",
                    "$r14", "$r15", "$r16", "$r17",
                    "$r18", "$r19", "$r20", "$r21",
                    "$r22", "$r23", "$r24", "$r25",
                    "$r26", "$r27", "$r28", "$r29",
                    "$r30", "$r31");
  }

  
  #ifdef DEBUG
  WRITE("RETURN\n", 7);
  #endif
  // Wait for slaves to finish
  for (unsigned i = 1; i < MAX_CORES; i++) {
    if (boot_info->slave[i].status != STATUS_NULL) {
      while(boot_info->slave[i].status != STATUS_RETURN){
        /* spin */
      }
      // TODO: check return value
      // boot_info->slave[i].return_val
    }
  }

  // Print exit magic and return code
  msg[0] = '\0';
  msg[1] = 'x';
  msg[2] = retval & 0xff;
  WRITE(msg, 3);
  
  // notify slaves that they can loop back
  boot_info->master.status = STATUS_RETURN;

  #ifdef DEBUG
  WRITE("EXIT\n", 5);
  #endif

  // clear caches and loop back
  inval_dcache();
  inval_mcache();
<<<<<<< HEAD
  main();
=======
  _start();
>>>>>>> 52102965

  return 0;
}<|MERGE_RESOLUTION|>--- conflicted
+++ resolved
@@ -154,11 +154,7 @@
   // clear caches and loop back
   inval_dcache();
   inval_mcache();
-<<<<<<< HEAD
-  main();
-=======
   _start();
->>>>>>> 52102965
 
   return 0;
 }