/*
	Author: Rasmus Bo Soerensen (rasmus@rbscloud.dk)
	Copyright: DTU, BSD License
*/
#include "cmpboot.h"
#include "patio.h"
#include <machine/spm.h>
#include <machine/patmos.h>

// we assume 2 MB memory, less than 400 KB for program,
// heap, and stack
#define LENGTH (2000000-400000)/4
#define CNT 10

// Start the memory test some bytes above heap start
// as stdio needs the heap for buffers (40000 bytes reserved)
// Now hardcoded for merging with bootable
extern char _end;
// #define TEST_START ((volatile _UNCACHED int *) (&_end)+10000)
#define TEST_START ((volatile _UNCACHED int *) 250000)


int main() {
<<<<<<< HEAD
  // setup stack frame and stack cache.
  asm volatile ("mov $r31 = %0;" // initialize shadow stack pointer"
=======

        asm volatile ("mov $r29 = %0;" // initialize shadow stack pointer"
>>>>>>> dd85463a
                "mts $ss  = %1;" // initialize the stack cache's spill pointer"
                "mts $st  = %1;" // initialize the stack cache's top pointer"
                : : "r" (&_shadow_stack_base),
                  "r" (&_stack_cache_base));

	int res;
	int error = 0;
	int test = 0;

// printf("%d %d\n", (int) TEST_START, (int) &_end);

	if (CORE_ID == 0) {
		// MS: does the following reading from uninitialized memory
		// make sense?
//		for (int i=0; i<=LENGTH; i++){ // Read from main memory
//			res = *(TEST_START+i);
//			if (res != 0){	// If data is not what we expect write error
//				error++;
//			}
//		}
//		if (error != 0){
//			WRITE("TEST_STARTORY uninitialized\n", 21);
//		}
//		error = 0;

		for (int k = 0; k < CNT; k++) { 
			WRITE(".", 1);
			for (int i=0; i<=LENGTH; i++) // Write to main memory
				*(TEST_START+i) = i;

			for (int i=0; i<=LENGTH; i++){ // Read from main memory
				res = *(TEST_START+i);
				if (res != i){	// If data is not what we expect write error
					WRITE("e", 1);
					error++;
				}
			}
			if (error != 0){
				test++;
				WRITE("\n", 1);
			}
			error = 0;
		}
		WRITE("\n", 1);
		if (test != 0){
			WRITE("Errors\n", 7);
		} else {
			WRITE("Success\n", 8);
		}

	} else {
		//for (int k = 0; k < 100; ++k)
		//{
		//	for (int i=0; i<=LENGTH; i++){ // Read from main memory
		//		res = *(TEST_START+i);
		//		if (res == 0){	// If data is not what we expect write error
		//			error = error;
		//		} else {
		//			error++;
		//		}
		//	}
		//}
	}

	WRITE("Finished\n", 9);

	for (;;);
	// return 0;
}<|MERGE_RESOLUTION|>--- conflicted
+++ resolved
@@ -21,13 +21,8 @@
 
 
 int main() {
-<<<<<<< HEAD
   // setup stack frame and stack cache.
   asm volatile ("mov $r31 = %0;" // initialize shadow stack pointer"
-=======
-
-        asm volatile ("mov $r29 = %0;" // initialize shadow stack pointer"
->>>>>>> dd85463a
                 "mts $ss  = %1;" // initialize the stack cache's spill pointer"
                 "mts $st  = %1;" // initialize the stack cache's top pointer"
                 : : "r" (&_shadow_stack_base),
