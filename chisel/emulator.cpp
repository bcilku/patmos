--- conflicted
+++ resolved
@@ -137,11 +137,7 @@
 }
 
 static void print_state(Patmos_t *c) {
-<<<<<<< HEAD
-	sval_t pc = c->Patmos_memory__io_memwb_relPc.to_ulong();
-=======
 	sval_t pc = c->Patmos_core_memory__io_memwb_pc.to_ulong();
->>>>>>> 41651494
 	*out << (pc - 2) << " - ";
 
 	for (unsigned i = 0; i < 32; i++) {
@@ -235,21 +231,15 @@
   int opt;
   int lim = -1;
   bool vcd = false;
-<<<<<<< HEAD
-  bool uart = false;
-  bool keys = false;
-  bool quiet = false;
-
-  while ((opt = getopt(argc, argv, "qukvl:I:O:")) != -1) {
-=======
+
   // MS: what it the usage of disabling the UART?
   // WP: output from the UART can mess up trace and cause discrepancies with simulator
   bool uart = true;
+  bool keys = false;
   bool quiet = true;
   bool print_stat = false;
 
   while ((opt = getopt(argc, argv, "qurnvpl:I:O:")) != -1) {
->>>>>>> 41651494
 	switch (opt) {
 	// MS: q and u should go away, but tests in bench need updates first
 	case 'q':
@@ -261,13 +251,10 @@
 	case 'u':
 	  uart = true;
 	  break;
-<<<<<<< HEAD
 	case 'k':
 	  keys = true;
-=======
 	case 'n':
 	  uart = false;
->>>>>>> 41651494
 	  break;
 	case 'v':
 	  vcd = true;
@@ -364,17 +351,11 @@
       //init for icache
       // c->Patmos_core_mcache_icacherepl__selIspmReg = 1;
     }
-<<<<<<< HEAD
-    c->Patmos_execute__baseReg = entry;
-    c->Patmos_mcache_mcachectrl__callRetBaseReg = (entry >> 2);
-    c->Patmos_mcache_mcacherepl__callRetBaseReg = (entry >> 2);
-=======
     c->Patmos_core_mcache_mcachectrl__callRetBaseReg = (entry >> 2);
     c->Patmos_core_mcache_mcacherepl__callRetBaseReg = (entry >> 2);
     //init for icache
     // c->Patmos_core_mcache_icachectrl__callRetBaseReg = (entry >> 2);
     // c->Patmos_core_mcache_icacherepl__callRetBaseReg = (entry >> 2);
->>>>>>> 41651494
   }
 
   // Main emulation loop
@@ -414,14 +395,9 @@
 	if (halt) {
 	  break;
 	}
-<<<<<<< HEAD
-	if ((c->Patmos_memory__memReg_mem_brcf.to_bool()
-		 || c->Patmos_memory__memReg_mem_ret.to_bool())
-		&& c->Patmos_mcache_mcachectrl__callRetBaseReg.to_ulong() == 0) {
-=======
-	if (c->Patmos_core_memory__memReg_mem_ret.to_bool()
+	if ((c->Patmos_core_memory__memReg_mem_brcf.to_bool()
+		   || c->Patmos_core_memory__memReg_mem_ret.to_bool()
 		&& c->Patmos_core_mcache_mcachectrl__callRetBaseReg.to_ulong() == 0) {
->>>>>>> 41651494
 	  halt = true;
 	}
 	//for icache
