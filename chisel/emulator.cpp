--- conflicted
+++ resolved
@@ -271,25 +271,15 @@
 
   if (entry != 0) {
     if (entry >= 0x20000) {
-<<<<<<< HEAD
-      // pcReg for method cache starts at 0
-      c->Patmos_fetch__pcReg = 0;
-=======
       c->Patmos_fetch__pcReg = 1; //pcReg for method cache starts at 0, todo 1 only for the moment change even odd to start from even
->>>>>>> 2eb38d05
     }
     else {
       // pcReg for ispm starts at entry point - ispm base
       c->Patmos_fetch__pcReg = ((entry - 0x10000) >> 2) - 1;
     }
-<<<<<<< HEAD
-    // base address = entry point address
-    c->Patmos_fetch__baseReg = (entry >> 2);
-=======
     c->Patmos_fetch__baseReg = (entry >> 2); //base address = entry point address
     c->Patmos_mcache_mcachectrl__callRetBaseReg = (entry >> 2);
     c->Patmos_mcache_mcacherepl__callRetBaseReg = (entry >> 2);
->>>>>>> 2eb38d05
   }
 
   // Main emulation loop
